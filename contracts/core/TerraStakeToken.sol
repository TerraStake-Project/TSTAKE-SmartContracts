// SPDX-License-Identifier: GPL-3.0
pragma solidity 0.8.28;

import "@openzeppelin/contracts-upgradeable/token/ERC20/ERC20Upgradeable.sol";
import "@openzeppelin/contracts-upgradeable/token/ERC20/extensions/ERC20PermitUpgradeable.sol";
import "@openzeppelin/contracts-upgradeable/token/ERC20/extensions/ERC20BurnableUpgradeable.sol";
import "@openzeppelin/contracts-upgradeable/access/extensions/AccessControlEnumerableUpgradeable.sol";
import "@openzeppelin/contracts-upgradeable/utils/ReentrancyGuardUpgradeable.sol";
import "@openzeppelin/contracts-upgradeable/utils/PausableUpgradeable.sol";
import "@openzeppelin/contracts-upgradeable/proxy/utils/Initializable.sol";
import "@openzeppelin/contracts-upgradeable/proxy/utils/UUPSUpgradeable.sol";
import "@openzeppelin/contracts/token/ERC20/utils/SafeERC20.sol";
import "@uniswap/v3-core/contracts/interfaces/IUniswapV3Pool.sol";
import "@uniswap/v3-core/contracts/libraries/TickMath.sol";
import "../interfaces/ITerraStakeGovernance.sol";
import "../interfaces/ITerraStakeStaking.sol";
import "../interfaces/ITerraStakeLiquidityGuard.sol";
import "../interfaces/ITerraStakeNeural.sol";
<<<<<<< HEAD
import "../interfaces/IAIEngine.sol";
import "../interfaces/ITerraStakeITO.sol";
=======
import "../interfaces/ITerraStakeToken.sol";
>>>>>>> ce9bac88

/**
 * @title TerraStakeToken
 * @notice Upgradeable ERC20 token for the TerraStake ecosystem with advanced features, optimized for Arbitrum
 * @dev Implements ERC20Permit for gasless approvals, governance integration, staking, and TWAP oracle
 * @custom:optimized-by Emiliano Solazzi 2025 as "T-30" for Arbitrum L2 with gas efficiency considerations
 */
contract TerraStakeToken is
    Initializable,
    ERC20Upgradeable,
    ERC20PermitUpgradeable,
    ERC20BurnableUpgradeable,
    AccessControlEnumerableUpgradeable,
    ReentrancyGuardUpgradeable,
    PausableUpgradeable,
    UUPSUpgradeable,
<<<<<<< HEAD
    ITerraStakeToken,
    ITerraStakeNeural
=======
    ITerraStakeNeural
    ITerraStakeToken,
>>>>>>> ce9bac88
{
    using SafeERC20 for IERC20;

    // ================================
    //  Constants
    // ================================
    uint256 public constant MAX_SUPPLY = 10_000_000_000 * 10**18;
    uint32 public constant MIN_TWAP_PERIOD = 5 minutes;
    uint256 public constant MAX_BATCH_SIZE = 200;
    uint256 public constant PRICE_DECIMALS = 18;
    uint256 public constant LARGE_TRANSFER_THRESHOLD = 1_000_000 * 10**18;

    // ================================
    //  Uniswap V3 TWAP Oracle (Arbitrum-compatible)
    // ================================
    IUniswapV3Pool public uniswapPool;
    uint256 public lastTWAPPrice;

    // ================================
    //  TerraStake Ecosystem References
    // ================================
    ITerraStakeGovernance public governanceContract;
    ITerraStakeStaking public stakingContract;
    ITerraStakeLiquidityGuard public liquidityGuard;
    // Add AIEngine reference
    IAIEngine public aiEngine;
    bool public useAIEngine;
    // Add ITO reference 
    address public itoContractAddress;

    // ================================
    //  Blacklist Management
    // ================================
    mapping(address => bool) public isBlacklisted;

    // ================================
    //  Buyback & Token Economics
    // ================================
    struct BuybackStats {
        uint256 totalTokensBought;
        uint256 totalUSDCSpent;
        uint256 lastBuybackTime;
        uint256 buybackCount;
    }
    
    BuybackStats public buybackStatistics;
    uint256 public currentHalvingEpoch;
    uint256 public lastHalvingTime;

    // ================================
    //  Roles
    // ================================
    bytes32 public constant MINTER_ROLE = keccak256("MINTER_ROLE");
    bytes32 public constant ADMIN_ROLE = keccak256("ADMIN_ROLE");
    bytes32 public constant UPGRADER_ROLE = keccak256("UPGRADER_ROLE");
    bytes32 public constant LIQUIDITY_MANAGER_ROLE = keccak256("LIQUIDITY_MANAGER_ROLE");
    // Add AI Engine specific role
    bytes32 public constant AI_MANAGER_ROLE = keccak256("AI_MANAGER_ROLE");

    // ========== [Neural / DNA Addition] ==========
    // Additional constants for biologically-inspired systems
    uint256 public constant MIN_CONSTITUENTS = 30; 
    uint256 public constant MAX_EMA_SMOOTHING = 100; 
    uint256 public constant DEFAULT_EMA_SMOOTHING = 20; 
    uint256 public constant MIN_DIVERSITY_INDEX = 500; 
    uint256 public constant MAX_DIVERSITY_INDEX = 2500; 
    uint256 public constant VOLATILITY_THRESHOLD = 15;

    // Introduce a new role for updating neural indexing
    bytes32 public constant NEURAL_INDEXER_ROLE = keccak256("NEURAL_INDEXER_ROLE");

    // Neural index data
    struct NeuralWeight {
        uint256 currentWeight;      // EMA-based value (1e18 scale)
        uint256 rawSignal;          // raw input signal
        uint256 lastUpdateTime;     // track update time
        uint256 emaSmoothingFactor; // e.g. 1-100
    }

    mapping(address => NeuralWeight) public assetNeuralWeights;

    // DNA / Constituent data
    struct ConstituentData {
        bool isActive;
        uint256 activationTime;
        uint256 evolutionScore;
    }

    mapping(address => ConstituentData) public constituents;
    address[] public constituentList;

    uint256 public diversityIndex;     // e.g. HHI-based
    uint256 public geneticVolatility;  // measure of ecosystem vol

    // Adaptive rebalancing data
    uint256 public rebalanceInterval;
    uint256 public lastRebalanceTime;
    uint256 public adaptiveVolatilityThreshold;
    uint256 public rebalancingFrequencyTarget;
    uint256 public lastAdaptiveLearningUpdate;
    uint256 public selfOptimizationCounter;

    // ================================
    //  Events (Optimized for Arbitrum's logging costs)
    // ================================
    event BlacklistUpdated(address indexed account, bool status);
    event AirdropExecuted(address[] recipients, uint256 amount, uint256 totalAmount);
    event TWAPPriceQueried(uint32 twapInterval, uint256 price);
    event EmergencyWithdrawal(address token, address to, uint256 amount);
    event TokenBurned(address indexed burner, uint256 amount);
    event GovernanceUpdated(address indexed governanceContract);
    event StakingUpdated(address indexed stakingContract);
    event LiquidityGuardUpdated(address indexed liquidityGuard);
    event BuybackExecuted(uint256 amount, uint256 tokensReceived);
    event LiquidityInjected(uint256 amount, uint256 tokensUsed);
    event HalvingTriggered(uint256 epochNumber, uint256 timestamp);
    event TransferBlocked(address indexed from, address indexed to, uint256 amount, string reason);
    event StakingOperationExecuted(address indexed user, uint256 amount, bool isStake);
    event PermitUsed(address indexed owner, address indexed spender, uint256 amount);

    // ========== [Neural / DNA Addition: Extra Events] ==========
    event NeuralWeightUpdated(address indexed asset, uint256 weight, uint256 smoothingFactor);
    event ConstituentAdded(address indexed asset, uint256 timestamp);
    event ConstituentRemoved(address indexed asset, uint256 timestamp);
    event DiversityIndexUpdated(uint256 newIndex);
    event AdaptiveRebalanceTriggered(string reason, uint256 timestamp);
    event SelfOptimizationExecuted(uint256 counter, uint256 timestamp);
    
    // Add AIEngine integration events
    event AIEngineUpdated(address indexed aiEngineAddress);
    event AIEngineUsageToggled(bool useAIEngine);
    event AIEngineOperationExecuted(string operation, bool success);

    // ================================
    //  Upgradeable Contract Initialization
    // ================================

    /// @custom:oz-upgrades-unsafe-allow constructor
    constructor() {
        _disableInitializers();
    }

    /**
     * @notice Initializes the TerraStakeToken with required contract references
     * @param _uniswapPool Address of the Uniswap V3 pool for TWAP calculations (Arbitrum Uniswap pool)
     * @param _governanceContract Address of the governance contract
     * @param _stakingContract Address of the staking contract
     * @param _liquidityGuard Address of the liquidity guard contract
     */
    function initialize(
        address _uniswapPool,
        address _governanceContract,
        address _stakingContract,
        address _liquidityGuard
    ) public initializer {
        require(_uniswapPool != address(0), "Invalid Uniswap pool address");
        require(_governanceContract != address(0), "Invalid governance contract");
        require(_stakingContract != address(0), "Invalid staking contract");
        require(_liquidityGuard != address(0), "Invalid liquidity guard contract");

        __ERC20_init("TerraStake", "TSTAKE");
        __ERC20Permit_init("TerraStake");
        __ERC20Burnable_init();
        __AccessControlEnumerable_init();
        __ReentrancyGuard_init();
        __Pausable_init();
        __UUPSUpgradeable_init();

        _grantRole(DEFAULT_ADMIN_ROLE, msg.sender);
        _grantRole(MINTER_ROLE, msg.sender);
        _grantRole(ADMIN_ROLE, msg.sender);
        _grantRole(UPGRADER_ROLE, msg.sender);
        _grantRole(LIQUIDITY_MANAGER_ROLE, msg.sender);

        // ========== [Neural / DNA Addition: Additional Role Grants] ==========
        _grantRole(NEURAL_INDEXER_ROLE, msg.sender);
        
        // Add AI Manager Role Grant
        _grantRole(AI_MANAGER_ROLE, msg.sender);

        uniswapPool = IUniswapV3Pool(_uniswapPool);
        governanceContract = ITerraStakeGovernance(_governanceContract);
        stakingContract = ITerraStakeStaking(_stakingContract);
        liquidityGuard = ITerraStakeLiquidityGuard(_liquidityGuard);
        
        // Initialize token economics
        currentHalvingEpoch = 0;
        lastHalvingTime = block.timestamp;

        // ========== [Neural / DNA Addition: Initialize Rebalance Data] ==========
        rebalanceInterval = 1 days;
        adaptiveVolatilityThreshold = VOLATILITY_THRESHOLD;
        rebalancingFrequencyTarget = 365; // daily
        lastAdaptiveLearningUpdate = block.timestamp;
        lastRebalanceTime = block.timestamp; // set to now so we wait a full interval
        // Initialize remaining neural variables
        diversityIndex = 0;
        geneticVolatility = 0;
        selfOptimizationCounter = 0;
        
        // Initialize AIEngine variables
        useAIEngine = false;
        
        lastTWAPPrice = 0; // Initialize TWAP price
    }

    // ================================
    //  AIEngine Integration Functions
    // ================================
    
    /**
     * @notice Set the AIEngine contract address
     * @param _aiEngine Address of the AIEngine contract
     */
    function setAIEngine(address _aiEngine) external onlyRole(AI_MANAGER_ROLE) {
        require(_aiEngine != address(0), "Invalid AIEngine address");
        aiEngine = IAIEngine(_aiEngine);
        emit AIEngineUpdated(_aiEngine);
    }
    
    /**
     * @notice Toggle the usage of AIEngine for neural operations
     * @param _useAIEngine Whether to use AIEngine (true) or internal logic (false)
     */
    function toggleAIEngineUsage(bool _useAIEngine) external onlyRole(AI_MANAGER_ROLE) {
        useAIEngine = _useAIEngine;
        emit AIEngineUsageToggled(_useAIEngine);
    }
    
    /**
     * @notice Syncs constituent data with the AIEngine
     * @param asset Address of the asset to sync
     */
    function syncConstituentWithAIEngine(address asset) external onlyRole(NEURAL_INDEXER_ROLE) {
        require(address(aiEngine) != address(0), "AIEngine not set");
        require(constituents[asset].isActive, "Not an active constituent");
        
        // Create price feed address to pass to AIEngine (would be set properly in production)
        address dummyPriceFeed = address(0x1);
        
        try aiEngine.addConstituent(asset, dummyPriceFeed) {
            emit AIEngineOperationExecuted("syncConstituent", true);
        } catch {
            emit AIEngineOperationExecuted("syncConstituent", false);
        }
    }
    
    /**
     * @notice Syncs a neural weight with the AIEngine
     * @param asset Address of the asset
     * @param newRawSignal The new signal value
     * @param smoothingFactor EMA smoothing factor
     */
    function syncNeuralWeightWithAIEngine(
        address asset,
        uint256 newRawSignal,
        uint256 smoothingFactor
    ) external onlyRole(NEURAL_INDEXER_ROLE) {
        require(address(aiEngine) != address(0), "AIEngine not set");
        
        try aiEngine.updateNeuralWeight(asset, newRawSignal, smoothingFactor) {
            emit AIEngineOperationExecuted("syncNeuralWeight", true);
        } catch {
            emit AIEngineOperationExecuted("syncNeuralWeight", false);
        }
    }
    
    /**
     * @notice Check token ecosystem health using AIEngine if available
     * @return healthy Whether the ecosystem is considered healthy
     */
    function checkTokenHealth() external view returns (bool healthy) {
        // Start with presumption of health
        healthy = true;
        
        // Check using AIEngine if available
        if (address(aiEngine) != address(0) && useAIEngine) {
            try aiEngine.shouldAdaptiveRebalance() returns (bool shouldRebalance, ) {
                if (shouldRebalance) {
                    healthy = false;
                }
            } catch {
                // Fallback to local metrics if AIEngine call fails
                (bool localRebalance, ) = this.shouldAdaptiveRebalance();
                healthy = !localRebalance;
            }
            
            // Additional AIEngine checks
            try aiEngine.diversityIndex() returns (uint256 divIndex) {
                if (divIndex > aiEngine.MAX_DIVERSITY_INDEX() || 
                    (divIndex < aiEngine.MIN_DIVERSITY_INDEX() && divIndex > 0)) {
                    healthy = false;
                }
            } catch {
                // Ignore if this check fails
            }
        } else {
            // Use local metrics
            (bool shouldRebalance, ) = this.shouldAdaptiveRebalance();
            uint256 localDiversity = diversityIndex;
            
            if (shouldRebalance || 
                localDiversity > MAX_DIVERSITY_INDEX || 
                (localDiversity < MIN_DIVERSITY_INDEX && localDiversity > 0)) {
                healthy = false;
            }
        }
        
        return healthy;
    }

    // ================================
    //  Permit Integration (Gas-optimized for Arbitrum)
    // ================================

    /**
     * @notice Execute permit and transfer in a single transaction
     * @dev Optimized for Arbitrum's gas model
     */
    function permitAndTransfer(
        address owner,
        address spender,
        uint256 value,
        uint256 deadline,
        uint8 v,
        bytes32 r,
        bytes32 s,
        address to,
        uint256 amount
    ) external {
        permit(owner, spender, value, deadline, v, r, s);
        require(spender == msg.sender, "Spender must be caller");
        transferFrom(owner, to, amount);
        emit PermitUsed(owner, spender, amount);
    }

// ================================
//  Blacklist Management
// ================================
function setBlacklist(address account, bool status) external onlyRole(ADMIN_ROLE) {
    require(account != address(0), "Cannot blacklist zero address");
    isBlacklisted[account] = status;
    emit BlacklistUpdated(account, status);
}

function batchBlacklist(address[] calldata accounts, bool status) external onlyRole(ADMIN_ROLE) {
    uint256 length = accounts.length;
    require(length <= MAX_BATCH_SIZE, "Batch size too large");
    
    for (uint256 i = 0; i < length; ) {
        require(accounts[i] != address(0), "Cannot blacklist zero address");
        isBlacklisted[accounts[i]] = status;
        emit BlacklistUpdated(accounts[i], status);
        unchecked { ++i; }
    }
}

/**
 * @notice Sync blacklist status with ITO contract
 * @param account Address to check and sync
 */
function syncBlacklistWithITO(address account) external onlyRole(ADMIN_ROLE) {
    require(itoContractAddress != address(0), "ITO contract not set");
    bool itoBlacklisted = ITerraStakeITO(itoContractAddress).blacklist(account);
    if (isBlacklisted[account] != itoBlacklisted) {
        isBlacklisted[account] = itoBlacklisted;
        emit BlacklistUpdated(account, itoBlacklisted);
    }
}

/**
 * @notice Batch sync blacklist status with ITO contract
 * @param accounts Array of addresses to sync
 */
function batchSyncBlacklistWithITO(address[] calldata accounts) external onlyRole(ADMIN_ROLE) {
    require(itoContractAddress != address(0), "ITO contract not set");
    require(accounts.length <= MAX_BATCH_SIZE, "Batch too large");
    
    for (uint256 i = 0; i < accounts.length; i++) {
        bool itoBlacklisted = ITerraStakeITO(itoContractAddress).blacklist(accounts[i]);
        if (isBlacklisted[accounts[i]] != itoBlacklisted) {
            isBlacklisted[accounts[i]] = itoBlacklisted;
            emit BlacklistUpdated(accounts[i], itoBlacklisted);
        }
    }
}
    // ================================
    //  Airdrop Function (Gas-optimized for Arbitrum)
    // ================================
    function airdrop(address[] calldata recipients, uint256 amount)
        external
        onlyRole(ADMIN_ROLE)
        whenNotPaused
        nonReentrant
    {
        require(amount > 0, "Amount must be > 0");
        require(recipients.length <= MAX_BATCH_SIZE, "Batch too large");
        
        uint256 totalAmount = amount * recipients.length;
        require(totalSupply() + totalAmount <= MAX_SUPPLY, "Exceeds max supply");
        
        for (uint256 i = 0; i < recipients.length; ) {
            address recipient = recipients[i];
            require(recipient != address(0), "Cannot airdrop to zero address");
            require(!isBlacklisted[recipient], "Recipient blacklisted");
            _mint(recipient, amount);
            unchecked { ++i; }
        }
        
        emit AirdropExecuted(recipients, amount, totalAmount);
    }

    // ================================
    //  Minting & Burning
    // ================================
    function mint(address to, uint256 amount) 
        external 
        onlyRole(MINTER_ROLE) 
        whenNotPaused 
        nonReentrant 
    {
        require(to != address(0), "Cannot mint to zero address");
        require(!isBlacklisted[to], "Recipient blacklisted");
        require(totalSupply() + amount <= MAX_SUPPLY, "Exceeds max supply");
        
        _mint(to, amount);
    }

    function burnFrom(address from, uint256 amount) 
        public
        override
        onlyRole(ADMIN_ROLE) 
        whenNotPaused 
        nonReentrant 
    {
        require(!isBlacklisted[from], "Address blacklisted");
        require(balanceOf(from) >= amount, "Insufficient balance");
        
        _burn(from, amount);
        emit TokenBurned(from, amount);
    }

    // ================================
    //  TWAP Oracle Implementation (Arbitrum-optimized)
    // ================================
    function getTWAPPrice(uint32 twapInterval) public returns (uint256 price) {
        // If AIEngine is active, try to get price from there first
        if (address(aiEngine) != address(0) && useAIEngine) {
            try aiEngine.fetchLatestPrice(address(this)) returns (uint256 aiPrice) {
                if (aiPrice > 0) {
                    lastTWAPPrice = aiPrice;
                    emit TWAPPriceQueried(twapInterval, aiPrice);
                    return aiPrice;
                }
            } catch {
                // If AIEngine price fetch fails, fallback to Uniswap TWAP
            }
        }
        
        // Original Uniswap TWAP logic as fallback
        require(twapInterval >= MIN_TWAP_PERIOD, "TWAP interval too short");
        
        uint32[] memory secondsAgos = new uint32[](2);
        secondsAgos[0] = twapInterval;
        secondsAgos[1] = 0;

        (int56[] memory tickCumulatives, ) = uniswapPool.observe(secondsAgos);
        int56 tickCumulativesDelta = tickCumulatives[1] - tickCumulatives[0];
        int24 tick = int24(tickCumulativesDelta / int56(uint56(twapInterval)));
        
        uint160 sqrtPriceX96 = TickMath.getSqrtRatioAtTick(tick);
        price = uint256(sqrtPriceX96) * uint256(sqrtPriceX96) * (10**PRICE_DECIMALS) >> 192;
        
        // Update the last TWAP price
        lastTWAPPrice = price;
        
        emit TWAPPriceQueried(twapInterval, price);
        return price;
    }

    // ================================
    //  Emergency & Recovery Functions
    // ================================
    function emergencyWithdraw(address token, address to, uint256 amount) 
        external 
        onlyRole(DEFAULT_ADMIN_ROLE) 
    {
        require(token != address(this), "Cannot withdraw native token");
        require(to != address(0), "Cannot withdraw to zero address");
        IERC20(token).safeTransfer(to, amount);
        emit EmergencyWithdrawal(token, to, amount);
    }

    function emergencyWithdrawMultiple(address[] calldata tokens, address to, uint256[] calldata amounts)
        external 
        onlyRole(DEFAULT_ADMIN_ROLE) 
    {
        require(tokens.length == amounts.length, "Arrays length mismatch");
        require(to != address(0), "Cannot withdraw to zero address");
        
        for (uint256 i = 0; i < tokens.length; ) {
            require(tokens[i] != address(this), "Cannot withdraw native token");
            IERC20(tokens[i]).safeTransfer(to, amounts[i]);
            emit EmergencyWithdrawal(tokens[i], to, amounts[i]);
            unchecked { ++i; }
        }
    }

    // ================================
    //  Governance & Ecosystem Updates
    // ================================
    function updateGovernanceContract(address _governanceContract) external onlyRole(ADMIN_ROLE) {
        require(_governanceContract != address(0), "Invalid address");
        governanceContract = ITerraStakeGovernance(_governanceContract);
        emit GovernanceUpdated(_governanceContract);
    }

    function updateStakingContract(address _stakingContract) external onlyRole(ADMIN_ROLE) {
        require(_stakingContract != address(0), "Invalid address");
        stakingContract = ITerraStakeStaking(_stakingContract);
        emit StakingUpdated(_stakingContract);
    }

    function updateLiquidityGuard(address _liquidityGuard) external onlyRole(ADMIN_ROLE) {
        require(_liquidityGuard != address(0), "Invalid address");
        liquidityGuard = ITerraStakeLiquidityGuard(_liquidityGuard);
        emit LiquidityGuardUpdated(_liquidityGuard);
    }
    /**
    * @notice Updates the ITO contract address
    * @param _itoContract Address of the ITO contract
   */
    function updateITOContract(address _itoContract) external onlyRole(ADMIN_ROLE) {
         require(_itoContract != address(0), "Invalid address");
         itoContractAddress = _itoContract;
         emit ITOContractUpdated(_itoContract);
   }

    // ================================
    //  Token Transfer Override (Gas-optimized for Arbitrum)
    // ================================
    function _update(address from, address to, uint256 amount) internal override whenNotPaused {
        if (from != address(0)) {
            require(!isBlacklisted[from], "Sender blacklisted");
        }
        if (to != address(0)) {
            require(!isBlacklisted[to], "Recipient blacklisted");
        }
        // Large transfer -> ask liquidity guard
        if (from != address(0) && to != address(0) && amount >= LARGE_TRANSFER_THRESHOLD) {
            try liquidityGuard.verifyTWAPForWithdrawal() returns (bool success) {
                require(success, "TWAP verification failed");
            } catch {
                emit TransferBlocked(from, to, amount, "Liquidity protection triggered");
                revert("Liquidity protection triggered");
            }
        }
        // Proceed with parent logic
        super._update(from, to, amount);
    }

    // ================================
    //  Staking Integration (Arbitrum-optimized)
    // ================================
    function stakeTokens(address from, uint256 amount) external nonReentrant returns (bool) {
        require(msg.sender == address(stakingContract), "Only staking contract");
        require(!isBlacklisted[from], "Blacklisted address");
        require(balanceOf(from) >= amount, "Insufficient balance");
        
        _transfer(from, address(stakingContract), amount);
        emit StakingOperationExecuted(from, amount, true);
        return true;
    }

    function unstakeTokens(address to, uint256 amount) external nonReentrant returns (bool) {
        require(msg.sender == address(stakingContract), "Only staking contract");
        require(!isBlacklisted[to], "Blacklisted address");
        
        _transfer(address(stakingContract), to, amount);
        emit StakingOperationExecuted(to, amount, false);
        return true;
    }

    function getGovernanceVotes(address account) external view returns (uint256) {
        return stakingContract.getGovernanceVotes(account);
    }

    function isGovernorPenalized(address account) external view returns (bool) {
        return stakingContract.isGovernanceViolator(account);
    }

    // ================================
    //  Liquidity & Buyback Functions (Arbitrum-optimized)
    // ================================
    function executeBuyback(uint256 usdcAmount) 
        external 
        onlyRole(LIQUIDITY_MANAGER_ROLE) 
        nonReentrant 
        returns (uint256 tokensReceived) 
    {
        require(usdcAmount > 0, "Amount must be > 0");
        tokensReceived = (usdcAmount * 10**decimals()) / getTWAPPrice(MIN_TWAP_PERIOD);
        liquidityGuard.injectLiquidity(usdcAmount);
        buybackStatistics.totalUSDCSpent += usdcAmount;
        buybackStatistics.totalTokensBought += tokensReceived;
        buybackStatistics.lastBuybackTime = block.timestamp;
        buybackStatistics.buybackCount++;
        
        emit BuybackExecuted(usdcAmount, tokensReceived);
        return tokensReceived;
    }

    function injectLiquidity(uint256 amount) 
        external 
        onlyRole(LIQUIDITY_MANAGER_ROLE) 
        nonReentrant 
        returns (bool) 
    {
        require(amount > 0, "Amount must be > 0");
        require(balanceOf(address(this)) >= amount, "Insufficient balance");
        address liquidityPool = liquidityGuard.getLiquidityPool();
        require(liquidityPool != address(0), "Invalid liquidity pool");
        
        _transfer(address(this), liquidityPool, amount);
        emit LiquidityInjected(amount, amount);
        return true;
    }

    // ================================
    //  Halving Mechanism Integration
    // ================================
    function triggerHalving() external onlyRole(ADMIN_ROLE) returns (uint256) {
        stakingContract.applyHalving();
        governanceContract.applyHalving();
        currentHalvingEpoch++;
        lastHalvingTime = block.timestamp;
        emit HalvingTriggered(currentHalvingEpoch, lastHalvingTime);
        return currentHalvingEpoch;
    }

    function getHalvingDetails() external view returns (
        uint256 period,
        uint256 lastTime,
        uint256 epoch
    ) {
        return (
            stakingContract.halvingPeriod(),
            stakingContract.lastHalvingTime(),
            stakingContract.halvingEpoch()
        );
    }

    function checkGovernanceApproval(address account, uint256 amount) 
        public 
        view 
        returns (bool) 
    {
        if (amount > LARGE_TRANSFER_THRESHOLD) {
            return stakingContract.getGovernanceVotes(account) > 0;
        }
        return true;
    }

    function penalizeGovernanceViolator(address account) 
        external 
        onlyRole(ADMIN_ROLE) 
    {
        stakingContract.slashGovernanceVote(account);
    }

    // ================================
    //  Security Functions
    // ================================
    function pause() external onlyRole(ADMIN_ROLE) {
        _pause();
    }

    function unpause() external onlyRole(ADMIN_ROLE) {
        _unpause();
    }

    function activateCircuitBreaker() external onlyRole(ADMIN_ROLE) {
        liquidityGuard.triggerCircuitBreaker();
    }

    function resetCircuitBreaker() external onlyRole(ADMIN_ROLE) {
        liquidityGuard.resetCircuitBreaker();
    }

    // ================================
    //  View Functions (Arbitrum gas-optimized)
    // ================================
    function getBuybackStatistics() external view returns (BuybackStats memory) {
        return buybackStatistics;
    }

    function getLiquiditySettings() external view returns (bool) {
        return liquidityGuard.getLiquiditySettings();
    }

    function isCircuitBreakerTriggered() external view returns (bool) {
        return liquidityGuard.isCircuitBreakerTriggered();
    }

    // ================================
    //  Upgradeability (Arbitrum considerations)
    // ================================
    function _authorizeUpgrade(address newImplementation) internal override onlyRole(UPGRADER_ROLE) {}
<<<<<<< HEAD
    
    /**
     * @notice Get the implementation contract address
     * @return The implementation address
     */
    function getImplementation() external view returns (address) {
        return _getImplementation();
    }
=======
   /**
 * @notice Get the implementation contract address
 * @return The implementation address
 */
function getImplementation() external view returns (address) {
    return _getImplementation();
}
>>>>>>> ce9bac88

    // ========== [Neural / DNA Addition: Implementation (Arbitrum optimized)] ==========

    /**
     * @notice Updates an asset's neural weight using exponential moving average
     * @param asset Asset being updated
     * @param newRawSignal The new raw signal (scaled 1e18)
     * @param smoothingFactor Smoothing factor (1-100)
     * @dev Optimized for Arbitrum's gas characteristics
     */
    function updateNeuralWeight(
        address asset,
        uint256 newRawSignal,
        uint256 smoothingFactor
    )
        public
        onlyRole(NEURAL_INDEXER_ROLE)
    {
        // Try to use AIEngine if enabled
        if (address(aiEngine) != address(0) && useAIEngine) {
            try aiEngine.updateNeuralWeight(asset, newRawSignal, smoothingFactor) {
                // If AIEngine update succeeded, still update local state to keep in sync
                emit AIEngineOperationExecuted("updateNeuralWeight", true);
            } catch {
                // If AIEngine fails, proceed with local update only
                emit AIEngineOperationExecuted("updateNeuralWeight", false);
            }
        }
        
        // Always update local state regardless of AIEngine
        require(smoothingFactor > 0 && smoothingFactor <= MAX_EMA_SMOOTHING, "Invalid smoothing factor");

        // If first time
        if (assetNeuralWeights[asset].lastUpdateTime == 0) {
            assetNeuralWeights[asset] = NeuralWeight({
                currentWeight: newRawSignal,
                rawSignal: newRawSignal,
                lastUpdateTime: block.timestamp,
                emaSmoothingFactor: smoothingFactor
            });
        } else {
            NeuralWeight storage w = assetNeuralWeights[asset];
            w.rawSignal = newRawSignal;
            // newEMA = (signal * factor + oldEMA * (100 - factor)) / 100
            w.currentWeight = (newRawSignal * smoothingFactor + w.currentWeight * (100 - smoothingFactor)) / 100;
            w.lastUpdateTime = block.timestamp;
            w.emaSmoothingFactor = smoothingFactor;
        }

        emit NeuralWeightUpdated(asset, assetNeuralWeights[asset].currentWeight, smoothingFactor);

        // Recompute diversity if constituent is active
        if (constituents[asset].isActive) {
            _updateDiversityIndex();
        }
    }

    /**
     * @notice Batch update multiple assets (gas-optimized for Arbitrum)
     */
    function batchUpdateNeuralWeights(
        address[] calldata assets,
        uint256[] calldata signals,
        uint256[] calldata smoothingFactors
    )
        external
        onlyRole(NEURAL_INDEXER_ROLE)
    {
        require(assets.length == signals.length, "Arrays mismatch");
        require(assets.length == smoothingFactors.length, "Arrays mismatch");
        require(assets.length <= MAX_BATCH_SIZE, "Batch too large");

        // Try to batch update via AIEngine if enabled
        if (address(aiEngine) != address(0) && useAIEngine) {
            try aiEngine.batchUpdateNeuralWeights(assets, signals, smoothingFactors) {
                emit AIEngineOperationExecuted("batchUpdateNeuralWeights", true);
            } catch {
                emit AIEngineOperationExecuted("batchUpdateNeuralWeights", false);
            }
        }

        // Always update local state
        for (uint256 i = 0; i < assets.length; i++) {
            updateNeuralWeight(assets[i], signals[i], smoothingFactors[i]);
        }
    }

    /**
     * @notice Add a new constituent
     * @dev Optimized for Arbitrum's gas cost model
     */
    function addConstituent(address asset, uint256 initialWeight)
        external
        onlyRole(ADMIN_ROLE)
    {
        // Try to add constituent to AIEngine if enabled
        if (address(aiEngine) != address(0) && useAIEngine) {
            // Create price feed address to pass to AIEngine (would be set properly in production)
            address dummyPriceFeed = address(0x1);
            
            try aiEngine.addConstituent(asset, dummyPriceFeed) {
                emit AIEngineOperationExecuted("addConstituent", true);
            } catch {
                emit AIEngineOperationExecuted("addConstituent", false);
            }
        }
        
        // Always update local state
        require(asset != address(0), "Zero address");
        require(!constituents[asset].isActive, "Already active");
        constituents[asset] = ConstituentData({
            isActive: true,
            activationTime: block.timestamp,
            evolutionScore: 0
        });
        constituentList.push(asset);

        // If no neural weight yet, init
        if (assetNeuralWeights[asset].lastUpdateTime == 0) {
            assetNeuralWeights[asset].currentWeight = initialWeight;
            assetNeuralWeights[asset].rawSignal = initialWeight;
            assetNeuralWeights[asset].lastUpdateTime = block.timestamp;
            assetNeuralWeights[asset].emaSmoothingFactor = DEFAULT_EMA_SMOOTHING;
        }

        emit ConstituentAdded(asset, block.timestamp);
        _updateDiversityIndex();
    }

    /**
     * @notice Remove a constituent
     */
    function removeConstituent(address asset)
        external
        onlyRole(ADMIN_ROLE)
    {
        // Try to remove constituent from AIEngine if enabled
        if (address(aiEngine) != address(0) && useAIEngine) {
            try aiEngine.deactivateConstituent(asset) {
                emit AIEngineOperationExecuted("removeConstituent", true);
            } catch {
                emit AIEngineOperationExecuted("removeConstituent", false);
            }
        }
        
        // Always update local state
        require(constituents[asset].isActive, "Not active");
        constituents[asset].isActive = false;
        emit ConstituentRemoved(asset, block.timestamp);
        _updateDiversityIndex();
    }

    /**
     * @notice Update evolution score
     */
    function updateEvolutionScore(address asset, uint256 newScore)
        external
        onlyRole(NEURAL_INDEXER_ROLE)
    {
        // Always update local state first
        require(constituents[asset].isActive, "Not active");
        constituents[asset].evolutionScore = newScore;
        
        // Update geneticVolatility locally
        uint256 oldVolatility = geneticVolatility;
        geneticVolatility = (geneticVolatility * 90 + newScore * 10) / 100;
        
        // Try to update genetic volatility in AIEngine if enabled
        if (address(aiEngine) != address(0) && useAIEngine) {
            try aiEngine.updateGeneticVolatility(geneticVolatility) {
                emit AIEngineOperationExecuted("updateGeneticVolatility", true);
            } catch {
                emit AIEngineOperationExecuted("updateGeneticVolatility", false);
            }
        }
    }

    /**
     * @notice Get count of active constituents
     * @return count The number of active constituents
     */
    function getActiveConstituentsCount() external view returns (uint256 count) {
        // If AIEngine is enabled, try to get count from there first
        if (address(aiEngine) != address(0) && useAIEngine) {
            try aiEngine.activeConstituentCount() returns (uint256 aiCount) {
                return aiCount;
            } catch {
                // Fallback to local calculation on AIEngine failure
            }
        }
        
        // Local calculation as fallback
        uint256 activeCount = 0;
        for (uint256 i = 0; i < constituentList.length; i++) {
            if (constituents[constituentList[i]].isActive) {
                activeCount++;
            }
        }
        return activeCount;
    }

    /**
     * @notice Get evolution score for a constituent
     * @param asset Address of the asset
     * @return score The evolution score
     */
    function getEvolutionScore(address asset) external view returns (uint256 score) {
        return constituents[asset].evolutionScore;
    }

    /**
     * @notice Check if rebalance should be triggered
     * @return shouldRebalance Whether rebalance is needed
     * @return reason Human-readable reason
     */
    function shouldAdaptiveRebalance() public view returns (bool, string memory) {
        // Try to use AIEngine if enabled
        if (address(aiEngine) != address(0) && useAIEngine) {
            try aiEngine.shouldAdaptiveRebalance() returns (bool shouldRebalance, string memory reason) {
                return (shouldRebalance, reason);
            } catch {
                // Fallback to local logic if AIEngine call fails
            }
        }
        
        // Local rebalance logic as fallback
        
        // Time-based rebalance
        if (block.timestamp >= lastRebalanceTime + rebalanceInterval) {
            return (true, "Time-based rebalance");
        }

        // Concentration-based rebalance
        if (diversityIndex > MAX_DIVERSITY_INDEX) {
            return (true, "Diversity too concentrated");
        }

        // Dispersion-based rebalance
        if (diversityIndex < MIN_DIVERSITY_INDEX && diversityIndex > 0) {
            return (true, "Diversity too dispersed");
        }

        // Volatility-based rebalance
        if (geneticVolatility > adaptiveVolatilityThreshold) {
            return (true, "Volatility threshold breach");
        }

        // TWAP-based calculation
        uint256 currentPrice = lastTWAPPrice;
        uint256 priceChange;
        if (currentPrice > 0 && lastTWAPPrice > 0) {
            if (currentPrice > lastTWAPPrice) {
                priceChange = ((currentPrice - lastTWAPPrice) * 100) / lastTWAPPrice;
            } else {
                priceChange = ((lastTWAPPrice - currentPrice) * 100) / lastTWAPPrice;
            }
            
            if (priceChange > adaptiveVolatilityThreshold) {
                return (true, "Market volatility trigger");
            }
        }

        return (false, "No rebalance needed");
    }

    /**
     * @notice Trigger adaptive rebalance
     * @return reason The reason for rebalance
     */
    function triggerAdaptiveRebalance() external onlyRole(NEURAL_INDEXER_ROLE) returns (string memory reason) {
        // Try to trigger rebalance in AIEngine if enabled
        if (address(aiEngine) != address(0) && useAIEngine) {
            try aiEngine.triggerAdaptiveRebalance() returns (string memory aiReason) {
                emit AIEngineOperationExecuted("triggerAdaptiveRebalance", true);
                // Still update local state for consistency
                lastRebalanceTime = block.timestamp;
                return aiReason;
            } catch {
                emit AIEngineOperationExecuted("triggerAdaptiveRebalance", false);
                // Fallback to local rebalance if AIEngine fails
            }
        }

        // Local rebalance logic as fallback
        (bool doRebalance, string memory rebalanceReason) = shouldAdaptiveRebalance();
        require(doRebalance, "Rebalance not needed");

        lastRebalanceTime = block.timestamp;
        try this.getTWAPPrice(MIN_TWAP_PERIOD) returns (uint256 price) {
            lastTWAPPrice = price;
        } catch {
            // If TWAP fails, continue anyway
        }

        emit AdaptiveRebalanceTriggered(rebalanceReason, block.timestamp);
        
        return rebalanceReason;
    }

    /**
     * @notice Execute self-optimization routine
     */
    function executeSelfOptimization() external onlyRole(ADMIN_ROLE) {
        // Try to use AIEngine for self-optimization if enabled
        if (address(aiEngine) != address(0) && useAIEngine) {
            try aiEngine.manualKeeper() {
                emit AIEngineOperationExecuted("executeSelfOptimization", true);
                // Still update local counters
                selfOptimizationCounter++;
                lastAdaptiveLearningUpdate = block.timestamp;
                emit SelfOptimizationExecuted(selfOptimizationCounter, block.timestamp);
                return;
            } catch {
                emit AIEngineOperationExecuted("executeSelfOptimization", false);
                // Fallback to local optimization if AIEngine fails
            }
        }
        
        // Local optimization logic as fallback
        require(block.timestamp >= lastAdaptiveLearningUpdate + 30 days, "Too soon to optimize");

        uint256 timeSinceLast = block.timestamp - lastAdaptiveLearningUpdate;
        uint256 daysSinceLast = timeSinceLast / 1 days;
        uint256 rebalancesExecuted = (lastRebalanceTime - lastAdaptiveLearningUpdate) / rebalanceInterval;
        uint256 annualizedRebalances = (rebalancesExecuted * 365) / (daysSinceLast == 0 ? 1 : daysSinceLast);

        // If more frequent than 120% of target
        if (annualizedRebalances > (rebalancingFrequencyTarget * 12 / 10)) {
            rebalanceInterval = (rebalanceInterval * 110) / 100; // slow it down
        } else if (annualizedRebalances < (rebalancingFrequencyTarget * 8 / 10)) {
            rebalanceInterval = (rebalanceInterval * 90) / 100; // speed up
        }

        // Adjust volatility threshold
        uint256 p = lastTWAPPrice;
        try this.getTWAPPrice(30 days) returns (uint256 newPrice) {
            if (newPrice > p) {
                adaptiveVolatilityThreshold = (adaptiveVolatilityThreshold * 105) / 100;
            } else {
                adaptiveVolatilityThreshold = (adaptiveVolatilityThreshold * 95) / 100;
            }
        } catch {
            // If TWAP fails, keep current threshold
        }
        
        if (adaptiveVolatilityThreshold < 5) {
            adaptiveVolatilityThreshold = 5;
        }
        if (adaptiveVolatilityThreshold > 50) {
            adaptiveVolatilityThreshold = 50;
        }

        lastAdaptiveLearningUpdate = block.timestamp;
        selfOptimizationCounter++;

        emit SelfOptimizationExecuted(selfOptimizationCounter, block.timestamp);
    }

    /**
     * @notice Returns all ecosystem health metrics in a single call
     * @dev Gas-optimized to minimize data accessing costs on Arbitrum
     */
    function getEcosystemHealthMetrics() external view returns (
        uint256 diversityIdx,
        uint256 geneticVol,
        uint256 activeConstituents,
        uint256 adaptiveThreshold,
        uint256 currentPrice,
        uint256 selfOptCounter
    ) {
        // Try to get metrics from AIEngine if enabled
        if (address(aiEngine) != address(0) && useAIEngine) {
            try aiEngine.getActiveConstituents() returns (address[] memory activeAssets) {
                uint256 activeCount = activeAssets.length;
                
                // Try to get other metrics individually
                uint256 aiDiversityIndex;
                uint256 aiGeneticVolatility;
                
                // Use try/catch for each metric to handle potential failures
                try aiEngine.diversityIndex() returns (uint256 div) {
                    aiDiversityIndex = div;
                } catch {
                    aiDiversityIndex = diversityIndex; // Fallback to local value
                }
                
                try aiEngine.geneticVolatility() returns (uint256 vol) {
                    aiGeneticVolatility = vol;
                } catch {
                    aiGeneticVolatility = geneticVolatility; // Fallback to local value
                }
                
                return (
                    aiDiversityIndex,
                    aiGeneticVolatility,
                    activeCount,
                    adaptiveVolatilityThreshold,
                    lastTWAPPrice,
                    selfOptimizationCounter
                );
            } catch {
                // If the getActiveConstituents call fails, fall back to local calculation
            }
        }
        
        // Local calculation as fallback
        uint256 active = 0;
        for (uint256 i = 0; i < constituentList.length; i++) {
            if (constituents[constituentList[i]].isActive) {
                active++;
            }
        }
        
        return (
            diversityIndex,
            geneticVolatility,
            active,
            adaptiveVolatilityThreshold,
            lastTWAPPrice,
            selfOptimizationCounter
        );
    }

    /**
     * @notice Batch retrieval of neural weights for multiple assets
     * @param assets Array of asset addresses to query
     * @return weights Array of current weights
     * @return signals Array of raw signals
     * @return updateTimes Array of last update timestamps
     */
    function batchGetNeuralWeights(address[] calldata assets) 
        external 
        view 
        returns (
            uint256[] memory weights,
            uint256[] memory signals,
            uint256[] memory updateTimes
        ) 
    {
        weights = new uint256[](assets.length);
        signals = new uint256[](assets.length);
        updateTimes = new uint256[](assets.length);
        
        for (uint256 i = 0; i < assets.length; i++) {
            weights[i] = assetNeuralWeights[assets[i]].currentWeight;
            signals[i] = assetNeuralWeights[assets[i]].rawSignal;
            updateTimes[i] = assetNeuralWeights[assets[i]].lastUpdateTime;
        }
        
        return (weights, signals, updateTimes);
    }

    /**
     * @notice Recompute the diversity index (Herfindahl-Hirschman Index)
     * @dev Internal function to update the diversity metric
     */
    function _updateDiversityIndex() internal {
        uint256 activeCount = 0;
        uint256 totalWeight = 0;
        uint256 sumSquared = 0;
        
        // First pass - get active count and total weight
        for (uint256 i = 0; i < constituentList.length; i++) {
            address a = constituentList[i];
            if (constituents[a].isActive) {
                activeCount++;
                totalWeight += assetNeuralWeights[a].currentWeight;
            }
        }

        // Check minimum constituents requirement
        // Allow if we haven't reached minimum yet
        if (activeCount < MIN_CONSTITUENTS && constituentList.length >= MIN_CONSTITUENTS) {
            revert("Insufficient genetic diversity");
        }

        // Second pass - calculate HHI
        if (totalWeight > 0) {
            for (uint256 i = 0; i < constituentList.length; i++) {
                address a = constituentList[i];
                if (constituents[a].isActive) {
                    uint256 w = assetNeuralWeights[a].currentWeight;
                    uint256 share = (w * 10000) / totalWeight;
                    sumSquared += (share * share);
                }
            }
            diversityIndex = sumSquared;
        } else {
            // Fallback - equal distribution
            diversityIndex = activeCount > 0 ? 10000 / activeCount : 0;
        }

        // Sync with AIEngine if enabled
        if (address(aiEngine) != address(0) && useAIEngine) {
            try aiEngine.recalculateDiversityIndex() {
                emit AIEngineOperationExecuted("recalculateDiversityIndex", true);
            } catch {
                emit AIEngineOperationExecuted("recalculateDiversityIndex", false);
            }
        }

        emit DiversityIndexUpdated(diversityIndex);
    }

    /**
     * @notice Batch sync multiple constituents with the AIEngine
     * @param assets Array of constituent addresses to sync
     */
    function batchSyncConstituentsWithAIEngine(address[] calldata assets) 
        external 
        onlyRole(NEURAL_INDEXER_ROLE) 
    {
        require(address(aiEngine) != address(0), "AIEngine not set");
        require(assets.length <= MAX_BATCH_SIZE, "Batch too large");
        
        address dummyPriceFeed = address(0x1); // Would be properly set in production
        
        for (uint256 i = 0; i < assets.length; i++) {
            if (constituents[assets[i]].isActive) {
                try aiEngine.addConstituent(assets[i], dummyPriceFeed) {
                    // Success
                } catch {
                    // Continue with next asset if one fails
                }
            }
        }
        
        emit AIEngineOperationExecuted("batchSyncConstituents", true);
    }
    
    /**
     * @notice Force update local diversity index from AIEngine
     */
    function updateDiversityFromAIEngine() 
        external 
        onlyRole(NEURAL_INDEXER_ROLE) 
    {
        require(address(aiEngine) != address(0), "AIEngine not set");
        require(useAIEngine, "AIEngine not enabled");
        
        try aiEngine.diversityIndex() returns (uint256 aiDiversityIndex) {
            diversityIndex = aiDiversityIndex;
            emit DiversityIndexUpdated(diversityIndex);
            emit AIEngineOperationExecuted("updateDiversityFromAIEngine", true);
        } catch {
            emit AIEngineOperationExecuted("updateDiversityFromAIEngine", false);
            revert("Failed to get diversity from AIEngine");
        }
    }
    
    /**
     * @notice Force update local genetic volatility from AIEngine
     */
    function updateVolatilityFromAIEngine() 
        external 
        onlyRole(NEURAL_INDEXER_ROLE) 
    {
        require(address(aiEngine) != address(0), "AIEngine not set");
        require(useAIEngine, "AIEngine not enabled");
        
        try aiEngine.geneticVolatility() returns (uint256 aiGeneticVolatility) {
            geneticVolatility = aiGeneticVolatility;
            emit AIEngineOperationExecuted("updateVolatilityFromAIEngine", true);
        } catch {
            emit AIEngineOperationExecuted("updateVolatilityFromAIEngine", false);
            revert("Failed to get volatility from AIEngine");
        }
    }
    
    /**
     * @notice Execute AIEngine keeper functions manually
     * @dev Useful for maintenance and ensuring data consistency
     */
    function executeAIEngineKeeper() 
        external 
        onlyRole(AI_MANAGER_ROLE) 
    {
        require(address(aiEngine) != address(0), "AIEngine not set");
        
        try aiEngine.manualKeeper() {
            emit AIEngineOperationExecuted("executeAIEngineKeeper", true);
        } catch {
            emit AIEngineOperationExecuted("executeAIEngineKeeper", false);
            revert("AIEngine keeper operation failed");
        }
    }
    
    /**
     * @notice Get the maximum price deviation allowed by AIEngine
     * @return The maximum price deviation in basis points (100 = 1%)
     */
    function getAIEngineMaxPriceDeviation() 
        external 
        view 
        returns (uint256) 
    {
        if (address(aiEngine) != address(0)) {
            try aiEngine.MAX_PRICE_DEVIATION() returns (uint256 deviation) {
                return deviation;
            } catch {
                return 0;
            }
        }
        return 0;
    }
    
    /**
     * @notice Get AIEngine integration status
     * @return isSet Whether AIEngine is set
     * @return isEnabled Whether AIEngine is enabled for use
     * @return engineAddress The address of the AIEngine (zero if not set)
     */
    function getAIEngineStatus() 
        external 
        view 
        returns (
            bool isSet,
            bool isEnabled,
            address engineAddress
        ) 
    {
        isSet = address(aiEngine) != address(0);
        isEnabled = useAIEngine;
        engineAddress = address(aiEngine);
        
        return (isSet, isEnabled, engineAddress);
    }
}<|MERGE_RESOLUTION|>--- conflicted
+++ resolved
@@ -16,12 +16,9 @@
 import "../interfaces/ITerraStakeStaking.sol";
 import "../interfaces/ITerraStakeLiquidityGuard.sol";
 import "../interfaces/ITerraStakeNeural.sol";
-<<<<<<< HEAD
 import "../interfaces/IAIEngine.sol";
 import "../interfaces/ITerraStakeITO.sol";
-=======
 import "../interfaces/ITerraStakeToken.sol";
->>>>>>> ce9bac88
 
 /**
  * @title TerraStakeToken
@@ -38,13 +35,8 @@
     ReentrancyGuardUpgradeable,
     PausableUpgradeable,
     UUPSUpgradeable,
-<<<<<<< HEAD
     ITerraStakeToken,
     ITerraStakeNeural
-=======
-    ITerraStakeNeural
-    ITerraStakeToken,
->>>>>>> ce9bac88
 {
     using SafeERC20 for IERC20;
 
@@ -753,7 +745,6 @@
     //  Upgradeability (Arbitrum considerations)
     // ================================
     function _authorizeUpgrade(address newImplementation) internal override onlyRole(UPGRADER_ROLE) {}
-<<<<<<< HEAD
     
     /**
      * @notice Get the implementation contract address
@@ -762,15 +753,6 @@
     function getImplementation() external view returns (address) {
         return _getImplementation();
     }
-=======
-   /**
- * @notice Get the implementation contract address
- * @return The implementation address
- */
-function getImplementation() external view returns (address) {
-    return _getImplementation();
-}
->>>>>>> ce9bac88
 
     // ========== [Neural / DNA Addition: Implementation (Arbitrum optimized)] ==========
 
