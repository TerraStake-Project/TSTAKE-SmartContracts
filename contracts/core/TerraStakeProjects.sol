// SPDX-License-Identifier: GPL-3.0
<<<<<<< HEAD

pragma solidity 0.8.28; 

import "@openzeppelin/contracts-upgradeable/access/AccessControlUpgradeable.sol";
import "@openzeppelin/contracts-upgradeable/utils/ReentrancyGuardUpgradeable.sol";
import "@openzeppelin/contracts-upgradeable/proxy/utils/Initializable.sol";
import "@openzeppelin/contracts-upgradeable/proxy/utils/UUPSUpgradeable.sol";
import "@openzeppelin/contracts-upgradeable/utils/PausableUpgradeable.sol";
import "@openzeppelin/contracts/token/ERC20/IERC20.sol";
import "@openzeppelin/contracts/token/ERC20/utils/SafeERC20.sol";
import "@openzeppelin/contracts/utils/Strings.sol";
import "@openzeppelin/contracts/utils/math/Math.sol";
import "@openzeppelin/contracts/utils/introspection/ERC165.sol";
import "../interfaces/ITerraStakeProjects.sol";
import "../interfaces/ITerraStakeNFT.sol";
import "../interfaces/ITerraStakeMarketplace.sol";
=======

pragma solidity 0.8.28; 

import {AccessControlUpgradeable} from "@openzeppelin/contracts-upgradeable/access/AccessControlUpgradeable.sol";
import {ReentrancyGuardUpgradeable} from "@openzeppelin/contracts-upgradeable/utils/ReentrancyGuardUpgradeable.sol";
import {Initializable} from "@openzeppelin/contracts-upgradeable/proxy/utils/Initializable.sol";
import {UUPSUpgradeable} from "@openzeppelin/contracts-upgradeable/proxy/utils/UUPSUpgradeable.sol";
import {PausableUpgradeable} from "@openzeppelin/contracts-upgradeable/security/PausableUpgradeable.sol";
import {IERC20} from "@openzeppelin/contracts/token/ERC20/IERC20.sol";
import {SafeERC20} from "@openzeppelin/contracts/token/ERC20/utils/SafeERC20.sol";
import {Strings} from "@openzeppelin/contracts/utils/Strings.sol";
import {Math} from "@openzeppelin/contracts/utils/math/Math.sol";
import {ERC165} from "@openzeppelin/contracts/utils/introspection/ERC165.sol";
import {ITerraStakeProjects} from "./interfaces/ITerraStakeProjects.sol";
import {ITerraStakeNFT} from "./interfaces/ITerraStakeNFT.sol";
import {ITerraStakeMarketPlace} from "./interfaces/ITerraStakeMarketPlace.sol";
>>>>>>> 0c991903

/**
 * @title TerraStakeProjects 
 * @notice Manages projects, staking, impact tracking, governance-driven fees, and NFT integration.
 * @dev Implements UUPS upgradeable pattern and comprehensive role-based access control
 */
contract TerraStakeProjects is 
    Initializable, 
    AccessControlUpgradeable, 
    ReentrancyGuardUpgradeable, 
    PausableUpgradeable,
    UUPSUpgradeable,
    ITerraStakeProjects 
{
    using SafeERC20 for IERC20;
    
    // ====================================================
    //  Roles
    // ====================================================
    bytes32 public constant PROJECT_MANAGER_ROLE = keccak256("PROJECT_MANAGER_ROLE");
    bytes32 public constant GOVERNANCE_ROLE = keccak256("GOVERNANCE_ROLE");
    bytes32 public constant STAKER_ROLE = keccak256("STAKER_ROLE");
    bytes32 public constant VALIDATOR_ROLE = keccak256("VALIDATOR_ROLE");
    bytes32 public constant VERIFIER_ROLE = keccak256("VERIFIER_ROLE");
    bytes32 public constant UPGRADER_ROLE = keccak256("UPGRADER_ROLE");
    bytes32 public constant TREASURY_ROLE = keccak256("TREASURY_ROLE");

    // ====================================================
    //  State Variables
    // ====================================================
    IERC20 public tStakeToken;
    uint256 public projectCount;
    
    // Added from context
    address public terraTokenAddress;
    address public treasuryAddress;
    uint256 public buybackFund;
    uint256 public constant MIN_CLAIM_PERIOD = 1 days;
    uint256 public constant TIME_REWARD_RATE = 1; // 0.01% per day
    address public constant DEAD_ADDRESS = 0x000000000000000000000000000000000000dEaD;
    address public constant BURN_ADDRESS = 0x000000000000000000000000000000000000dEaD;
    
    FeeStructure public fees;
    address public treasury;
    address public liquidityPool;
    address public stakingContract;
    address public rewardsContract;
    
    // NFT Integration
    address public nftContract;
    mapping(ProjectCategory => string) private categoryImageURI;
    
    // Category metadata with real-world requirements
    mapping(ProjectCategory => CategoryInfo) public categoryInfo;
    
    // Project data storage
    mapping(uint256 => ProjectMetaData) public projectMetadata;
    mapping(uint256 => ProjectStateData) public projectStateData;
<<<<<<< HEAD
=======
    
    // Adding struct definitions for data structures used in mappings
    struct VerificationData {
        address verifier;
        uint256 verificationDate;
        bytes32 verificationDocumentHash;
        bool isVerified;
        string verifierNotes;
    }
    
    struct GeneralMetadata {
        string website;
        string[] team;
        string[] partners;
        string[] socialMedia;
        uint256 lastUpdated;
    }
>>>>>>> 0c991903

    mapping(uint256 => VerificationData) public projectVerifications;
    mapping(uint256 => ValidationData) public reportValidations;
    mapping(uint256 => GeneralMetadata) public projectMetadataDetails;
    
    // Enhanced storage pattern for comments with pagination
    mapping(uint256 => mapping(uint256 => Comment[])) public projectCommentsPages;
    mapping(uint256 => uint256) public projectCommentsPageCount;
    uint256 public constant COMMENTS_PER_PAGE = 100;
    
    // Enhanced storage pattern for documents with pagination
    mapping(uint256 => mapping(uint256 => string[])) public projectDocumentPages;
    mapping(uint256 => uint256) public projectDocumentPageCount;
    uint256 public constant DOCUMENTS_PER_PAGE = 20;

<<<<<<< HEAD
=======
    // Project document handling
    struct ProjectDocument {
        string name;
        string docType;
        bytes32 ipfsHash;
        uint256 timestamp;
        address uploader;
    }
>>>>>>> 0c991903
    mapping(uint256 => mapping(uint256 => ProjectDocument)) public projectDocuments;
    mapping(uint256 => uint256) public projectDocumentCount;
    mapping(uint256 => uint256[]) private _projectDocumentIndex;
    
    mapping(uint256 => ProjectAnalytics) public projectAnalytics;
    mapping(uint256 => ImpactReport[]) public projectImpactReports;
    mapping(uint256 => ImpactRequirement) public projectImpactRequirements;
    mapping(uint256 => RECData[]) public projectRECs;
    
    // Category requirements tracking
    mapping(ProjectCategory => ImpactRequirement) public categoryRequirements;

    // Impact report structures
    struct ImpactRequirements {
        uint32 minStakingPeriod;
        uint32 reportingFrequency;
        uint32 verificationThreshold;
        uint32 impactDataFormat;
        bool requiresAudit;
    }

    // Report statuses
    enum ReportStatus {
        Submitted,
        Validated,
        Rejected,
        Pending
    }

    struct ProjectVerification {
        uint256 verificationDate;
        address verifier;
        bytes32 verificationDataHash;
        bool isVerified;
        string verifierNotes;
        uint256 lastVerificationTime;
    }

    struct UserStake {
        uint256 amount;
        uint256 adjustedAmount;
        uint256 stakedAt;
        uint256 lastRewardUpdate;
        uint256 claimedRewards;
        bool isStaking;
    }

    struct ImpactReport {
        uint256 timestamp;
        address reporter;
        bytes32 reportDataHash;
        string reportURI;
        string description;
        uint256 measuredValue;
        string measurement;
        ReportStatus status;
        address validator;
        string validatorNotes;
        uint256 validationTime;
    }
    
    // Granular permission system for project owners and collaborators
    mapping(uint256 => mapping(address => mapping(bytes32 => bool))) public projectPermissions;
    bytes32 public constant EDIT_METADATA_PERMISSION = keccak256("EDIT_METADATA");
    bytes32 public constant UPLOAD_DOCS_PERMISSION = keccak256("UPLOAD_DOCS");
    bytes32 public constant SUBMIT_REPORTS_PERMISSION = keccak256("SUBMIT_REPORTS");
    bytes32 public constant MANAGE_COLLABORATORS_PERMISSION = keccak256("MANAGE_COLLABORATORS");
    
    // Efficient project tracking by owner & category
    mapping(address => uint256[]) private _projectsByOwner;
    mapping(ProjectCategory => uint256[]) private _projectsByCategory;
    uint256[] private _activeProjects;
    uint256[] private _projectsPendingVerification;
    
    // Circuit breaker security
    bool public emergencyMode;
    
    // Staking tracking
    mapping(uint256 => mapping(address => UserStake)) public projectStakes;
    mapping(uint256 => address[]) public _projectStakers;
    mapping(address => uint256[]) public userStakedProjects;
    
    // Project report tracking
    mapping(uint256 => mapping(uint256 => ImpactReport)) public projectReports;
    mapping(uint256 => uint256) public projectReportCount;
    mapping(uint256 => uint256[]) private _projectReportIndex;
    mapping(uint256 => uint256) public projectLastReportTime;
    mapping(uint256 => uint256) public projectLastValidationTime;
    
    // Verification comments
    mapping(uint256 => mapping(uint256 => string)) public projectVerificationComments;

<<<<<<< HEAD
=======
    // Custom data structure to store real-world category information
    struct CategoryInfo {
        string name;
        string description;
        string[] standardBodies;
        string[] metricUnits;
        string verificationStandard;
        uint256 impactWeight;
    }

>>>>>>> 0c991903
    // ====================================================
    //  Enhanced Events
    // ====================================================
    // NFT related events
    event ImpactNFTMinted(uint256 indexed projectId, bytes32 indexed reportHash, address recipient);
    event NFTContractSet(address indexed nftContract);
    
    // Additional events for REC management
    event RECVerified(uint256 indexed projectId, bytes32 indexed recId, address verifier);
    event RECRetired(uint256 indexed projectId, bytes32 indexed recId, address retirer, string purpose);
    event RECTransferred(uint256 indexed projectId, bytes32 indexed recId, address from, address to);
    event RECRegistrySync(uint256 indexed projectId, bytes32 indexed recId, string externalRegistryId);
    
    // Project permission events
    event ProjectPermissionUpdated(
        uint256 indexed projectId, 
        address indexed user, 
        bytes32 permission, 
        bool granted
    );
    
    // Project metadata update event
    event ProjectMetadataUpdated(uint256 indexed projectId, string name, bytes32 ipfsHash);
    
    // Fee management events
    event TokensBurned(uint256 amount);
    
    // Emergency events
    event EmergencyModeActivated(address operator);
    event EmergencyModeDeactivated(address operator);
    
    // Initialization event
    event Initialized(address admin, address tstakeToken);
    
    // Fee updates
    event FeeStructureUpdated(uint256 projectFee, uint256 reportingFee, uint256 verificationFee, uint256 categoryChangeFee);
    event FeeCollected(address payer, uint256 amount, uint256 burnAmount, uint256 treasuryAmount, uint256 buybackAmount);
    event BuybackExecuted(uint256 amount);
    
    // Project events
    event ProjectAdded(uint256 indexed projectId, string name, ProjectCategory category);
    event ProjectStateChanged(uint256 indexed projectId, ProjectState oldState, ProjectState newState);
    event ImpactReportSubmitted(uint256 indexed projectId, uint256 reportId, bytes32 reportHash, uint256 measuredValue);
    event ImpactReportValidated(uint256 indexed projectId, uint256 reportId, bool approved, address validator);
    event RewardsDistributed(uint256 indexed projectId, uint256 amount);
    event ProjectStaked(uint256 indexed projectId, address indexed staker, uint256 amount, uint256 adjustedAmount);
    event ProjectUnstaked(uint256 indexed projectId, address indexed staker, uint256 amount, uint256 adjustedAmount);
    event RewardsClaimed(uint256 indexed projectId, address indexed staker, uint256 amount);
    event ProjectDocumentAdded(uint256 indexed projectId, uint256 documentId, string name, bytes32 ipfsHash);
    event TokensRecovered(address tokenAddress, uint256 amount);
    event ProjectVerified(uint256 indexed projectId, bool approved, address verifier, bytes32 verificationDataHash);
    event ImpactRequirementsUpdated(uint256 indexed projectId);
    event CategoryRequirementsUpdated(ProjectCategory indexed category);
    event TreasuryAddressChanged(address oldTreasury, address newTreasury);
    event RewardPoolIncreased(uint256 indexed projectId, uint256 amount, address contributor);

    // ====================================================
    //  Errors
    // ====================================================
    error InvalidAddress();
    error NameRequired();
    error InvalidProjectId();
    error StateUnchanged();
    error NotAuthorized();
    error FeeTransferFailed();
    error PageDoesNotExist();
    error InvalidCategory();
    error ProjectNotActive();
    error ProjectNotVerified();
    error RECNotFound();
    error RECNotActive();
    error NotRECOwner();
    error CannotRevokeOwnerPermissions();
    error EmergencyModeActive();
    error CallerNotStakingContract();
    error InvalidReportId();
    error ReportAlreadyVerified();
    error ZeroAmount();
    error TokenNotConfigured();
    error TokenTransferFailed();
    error InsufficientStake();
    error NoRewardsAvailable();
    error NoBuybackFunds();
    error ExceedsRecoverableAmount();
    error InvalidPermission();
    error InvalidAmount();
    error StakeTransferFailed();
    error NotStaking();
    error MinStakingPeriodNotMet();
    error UnstakeTransferFailed();
    error NoRewardsToClaim();
    error RewardTransferFailed();
    error ProjectEndingTooSoon();
    error ReportingTooFrequent();
    error InvalidReportStatus();
    error TransferFailed();
    error InvalidPermissionType();

    // ====================================================
    //  Initialization & Upgrades
    // ====================================================
    /// @custom:oz-upgrades-unsafe-allow constructor
    constructor() {
        _disableInitializers();
    }

    function initialize(
        address admin, 
        address _tstakeToken
    ) external override initializer {
        if (admin == address(0) || _tstakeToken == address(0)) revert InvalidAddress();
        
        __AccessControl_init();
        __ReentrancyGuard_init();
        __Pausable_init();
        __UUPSUpgradeable_init();
        
        _grantRole(DEFAULT_ADMIN_ROLE, admin);
        _grantRole(PROJECT_MANAGER_ROLE, admin);
        _grantRole(GOVERNANCE_ROLE, admin);
        _grantRole(STAKER_ROLE, admin);
        _grantRole(VALIDATOR_ROLE, admin);
        _grantRole(VERIFIER_ROLE, admin);
        _grantRole(UPGRADER_ROLE, admin);
        _grantRole(TREASURY_ROLE, admin);
        
        tStakeToken = IERC20(_tstakeToken);
        terraTokenAddress = _tstakeToken;
        
        // Initial fee structure
        fees = FeeStructure({
            projectSubmissionFee: 6100 * 10**18, // $6,100 in TSTAKE
            impactReportingFee: 2200 * 10**18,   // $2,200 in TSTAKE
            categoryChangeFee: 1500 * 10**18,    // $1,500 in TSTAKE
            verificationFee: 3000 * 10**18       // $3,000 in TSTAKE
        });
        
        // Initialize category information with real-world data
        _initializeCategoryData();
        
        emit Initialized(admin, _tstakeToken);
        emit FeeStructureUpdated(
            fees.projectSubmissionFee, 
            fees.impactReportingFee, 
            fees.verificationFee, 
            fees.categoryChangeFee
        );
    }
    
    /**
     * @dev Function that should revert when msg.sender is not authorized to upgrade the contract.
     * Called by {upgradeTo} and {upgradeToAndCall}.
     */
    function _authorizeUpgrade(address newImplementation) internal override onlyRole(UPGRADER_ROLE) {}

    // Initialize category data with real-world standards and requirements
    function _initializeCategoryData() internal {
        // Carbon Credit projects
        categoryInfo[ProjectCategory.CarbonCredit] = CategoryInfo({
            name: "Carbon Credit",
            description: "Projects that reduce or remove greenhouse gas emissions",
            standardBodies: ["Verra", "Gold Standard", "American Carbon Registry", "Climate Action Reserve"],
            metricUnits: ["tCO2e", "Carbon Offset Tons", "Carbon Removal Tons"],
            verificationStandard: "ISO 14064-3",
            impactWeight: 100
        });
        
        // Renewable Energy projects
        categoryInfo[ProjectCategory.RenewableEnergy] = CategoryInfo({
            name: "Renewable Energy",
            description: "Solar, wind, hydro, and other renewable energy generation projects",
            standardBodies: ["I-REC Standard", "Green-e Energy", "EKOenergy"],
            metricUnits: ["MWh", "kWh", "Installed Capacity (MW)"],
            verificationStandard: "ISO 50001",
            impactWeight: 90
        });
        
        // Ocean Cleanup projects
        categoryInfo[ProjectCategory.OceanCleanup] = CategoryInfo({
            name: "Ocean Cleanup",
            description: "Marine conservation and plastic removal initiatives",
            standardBodies: ["Ocean Cleanup Foundation", "Plastic Bank", "Ocean Conservancy"],
            metricUnits: ["Tons of Plastic Removed", "Area Protected (km2)", "Marine Species Protected"],
            verificationStandard: "UNEP Clean Seas Protocol",
            impactWeight: 85
        });
        
        // Reforestation projects
        categoryInfo[ProjectCategory.Reforestation] = CategoryInfo({
            name: "Reforestation",
            description: "Tree planting and forest protection initiatives",
            standardBodies: ["Forest Stewardship Council", "Rainforest Alliance", "One Tree Planted"],
            metricUnits: ["Trees Planted", "Area Reforested (ha)", "Biomass Added (tons)"],
            verificationStandard: "ISO 14001",
            impactWeight: 95
        });
        
        // Biodiversity projects
        categoryInfo[ProjectCategory.Biodiversity] = CategoryInfo({
            name: "Biodiversity",
            description: "Species and ecosystem protection initiatives",
            standardBodies: ["IUCN", "WWF", "The Nature Conservancy"],
            metricUnits: ["Species Protected", "Habitat Area (ha)", "Biodiversity Index"],
            verificationStandard: "Convention on Biological Diversity",
            impactWeight: 85
        });
        
        // Initialize remaining categories
        _initializeRemainingCategories();
    }
    
    function _initializeRemainingCategories() internal {
        // Sustainable Agriculture projects
        categoryInfo[ProjectCategory.SustainableAg] = CategoryInfo({
            name: "Sustainable Agriculture",
            description: "Regenerative farming and sustainable agricultural practices",
            standardBodies: ["Regenerative Organic Certified", "USDA Organic", "Rainforest Alliance"],
            metricUnits: ["Organic Produce (tons)", "Soil Carbon Added (tons)", "Water Saved (m3)"],
            verificationStandard: "Global G.A.P.",
            impactWeight: 80
        });
        
        // Waste Management projects
        categoryInfo[ProjectCategory.WasteManagement] = CategoryInfo({
            name: "Waste Management",
            description: "Recycling and waste reduction initiatives",
            standardBodies: ["Zero Waste International Alliance", "ISO 14001", "Cradle to Cradle"],
            metricUnits: ["Waste Diverted (tons)", "Recycling Rate (%)", "Landfill Reduction (m3)"],
            verificationStandard: "ISO 14001",
            impactWeight: 75
        });
        
        // Water Conservation projects
        categoryInfo[ProjectCategory.WaterConservation] = CategoryInfo({
            name: "Water Conservation",
            description: "Water efficiency and protection initiatives",
            standardBodies: ["Alliance for Water Stewardship", "Water Footprint Network", "LEED"],
            metricUnits: ["Water Saved (m3)", "Area Protected (ha)", "People Served"],
            verificationStandard: "ISO 14046",
            impactWeight: 85
        });
        
        // Pollution Control projects
        categoryInfo[ProjectCategory.PollutionControl] = CategoryInfo({
            name: "Pollution Control",
            description: "Air and environmental quality improvement initiatives",
            standardBodies: ["ISO 14001", "Clean Air Act", "EPA Standards"],
            metricUnits: ["Emissions Reduced (tons)", "AQI Improvement", "Area Remediated (ha)"],
            verificationStandard: "ISO 14001",
            impactWeight: 80
        });
        
        // Habitat Restoration projects
        categoryInfo[ProjectCategory.HabitatRestoration] = CategoryInfo({
            name: "Habitat Restoration",
            description: "Ecosystem recovery projects",
            standardBodies: ["Society for Ecological Restoration", "IUCN", "Land Life Company"],
            metricUnits: ["Area Restored (ha)", "Species Reintroduced", "Ecological Health Index"],
            verificationStandard: "SER International Standards",
            impactWeight: 90
        });
        
        // Green Building projects
        categoryInfo[ProjectCategory.GreenBuilding] = CategoryInfo({
            name: "Green Building",
            description: "Energy-efficient infrastructure & sustainable construction",
            standardBodies: ["LEED", "BREEAM", "Passive House", "Living Building Challenge"],
            metricUnits: ["Energy Saved (kWh)", "CO2 Reduced (tons)", "Water Saved (m3)"],
            verificationStandard: "LEED Certification",
            impactWeight: 70
        });
        
        // Circular Economy projects
        categoryInfo[ProjectCategory.CircularEconomy] = CategoryInfo({
            name: "Circular Economy",
            description: "Waste-to-energy, recycling loops, regenerative economy",
            standardBodies: ["Ellen MacArthur Foundation", "Cradle to Cradle", "Circle Economy"],
            metricUnits: ["Material Reused (tons)", "Product Lifecycle Extension", "Virgin Material Avoided (tons)"],
            verificationStandard: "BS 8001:2017",
            impactWeight: 85
        });
        
        // Community Development projects
        categoryInfo[ProjectCategory.CommunityDevelopment] = CategoryInfo({
            name: "Community Development",
            description: "Local sustainability initiatives and social impact projects",
            standardBodies: ["B Corp", "Social Value International", "Community Development Financial Institutions"],
            metricUnits: ["People Impacted", "Jobs Created", "Community Resources Generated"],
            verificationStandard: "Social Return on Investment Framework",
            impactWeight: 75
        });
    }

    // ====================================================
    //  NFT Integration Functions
    // ====================================================
    
    function setNFTContract(address _nftContract) external onlyRole(GOVERNANCE_ROLE) {
        if (_nftContract == address(0)) revert InvalidAddress();
        nftContract = _nftContract;
        emit NFTContractSet(_nftContract);
        
        // Initialize default category images
        _initializeCategoryImages();
    }
    
    function _initializeCategoryImages() internal {
        categoryImageURI[ProjectCategory.CarbonCredit] = "ipfs://QmXyZ1234567890carbon/";
        categoryImageURI[ProjectCategory.RenewableEnergy] = "ipfs://QmXyZ1234567890renewable/";
        categoryImageURI[ProjectCategory.OceanCleanup] = "ipfs://QmXyZ1234567890ocean/";
        categoryImageURI[ProjectCategory.Reforestation] = "ipfs://QmXyZ1234567890forest/";
        categoryImageURI[ProjectCategory.Biodiversity] = "ipfs://QmXyZ1234567890biodiversity/";
        categoryImageURI[ProjectCategory.SustainableAg] = "ipfs://QmXyZ1234567890agriculture/";
        categoryImageURI[ProjectCategory.WasteManagement] = "ipfs://QmXyZ1234567890waste/";
        categoryImageURI[ProjectCategory.WaterConservation] = "ipfs://QmXyZ1234567890water/";
        categoryImageURI[ProjectCategory.PollutionControl] = "ipfs://QmXyZ1234567890pollution/";
        categoryImageURI[ProjectCategory.HabitatRestoration] = "ipfs://QmXyZ1234567890habitat/";
        categoryImageURI[ProjectCategory.GreenBuilding] = "ipfs://QmXyZ1234567890building/";
        categoryImageURI[ProjectCategory.CircularEconomy] = "ipfs://QmXyZ1234567890circular/";
        categoryImageURI[ProjectCategory.CommunityDevelopment] = "ipfs://QmXyZ1234567890community/";
    }
    
    function setCategoryImageURI(ProjectCategory category, string calldata uri) external onlyRole(GOVERNANCE_ROLE) {
        categoryImageURI[category] = uri;
    }
    
    function getCategoryImageURI(ProjectCategory category) external view returns (string memory) {
        return categoryImageURI[category];
    }
    
    function mintImpactNFT(uint256 projectId, bytes32 reportHash, address recipient) 
        external 
        whenNotPaused 
        nonReentrant 
    {
        // Only validators, verifiers, or governance can mint NFTs
        if (!hasRole(VALIDATOR_ROLE, msg.sender) && 
            !hasRole(VERIFIER_ROLE, msg.sender) && 
            !hasRole(GOVERNANCE_ROLE, msg.sender)) {
            revert NotAuthorized();
        }
        
        if (!projectMetadata[projectId].exists) revert InvalidProjectId();
        if (nftContract == address(0)) revert InvalidAddress();
        
        // Ensure project is active and verified
        if (projectStateData[projectId].state != ProjectState.Active) revert ProjectNotActive();
        if (projectVerifications[projectId].verificationDate == 0) revert ProjectNotVerified();
        
        // Get project category and metadata for the NFT
        ProjectCategory category = projectStateData[projectId].category;
        string memory projectName = projectMetadata[projectId].name;
        
        // Create NFT metadata
        string memory tokenURI = _generateTokenURI(projectId, category, projectName, reportHash);
        
        // Call the NFT contract to mint the token
        ITerraStakeNFT nftContractInstance = ITerraStakeNFT(nftContract);
        nftContractInstance.mintImpactNFT(recipient, projectId, tokenURI, reportHash);
        
        emit ImpactNFTMinted(projectId, reportHash, recipient);
    }
    
    function _generateTokenURI(
        uint256 projectId, 
        ProjectCategory category, 
        string memory projectName, 
        bytes32 reportHash
    ) internal view returns (string memory) {
        // Simplified JSON generation for demonstration
        // In production, this would construct complete metadata JSON
        string memory baseURI = categoryImageURI[category];
        string memory tokenId = Strings.toString(projectId);
        
        return string(abi.encodePacked(
            baseURI,
            tokenId,
            "?name=", projectName,
            "&category=", Strings.toString(uint256(category)),
            "&reportHash=", _bytes32ToString(reportHash)
        ));
    }
    
    function _bytes32ToString(bytes32 _bytes) internal pure returns (string memory) {
        bytes memory bytesArray = new bytes(64);
        for (uint256 i = 0; i < 32; i++) {
            bytesArray[i*2] = _byteToChar(_bytes[i] >> 4);
            bytesArray[i*2+1] = _byteToChar(_bytes[i] & 0x0f);
        }
        return string(bytesArray);
    }
    
    function _byteToChar(bytes1 b) internal pure returns (bytes1) {
        if (b < bytes1(uint8(10))) {
            return bytes1(uint8(b) + 0x30);
        } else {
            return bytes1(uint8(b) + 0x57);
        }
    }

    // ====================================================
    //  Project Management
    // ====================================================
    
    function addProject(
        string memory name,
        string memory description,
        string memory location,
        string memory impactMetrics,
        bytes32 ipfsHash,
        ProjectCategory category,
        uint32 stakingMultiplier,
        uint48 startBlock,
        uint48 endBlock
    ) external override nonReentrant onlyRole(PROJECT_MANAGER_ROLE) whenNotPaused {
        if (bytes(name).length == 0) revert EmptyProjectName();
        if (bytes(description).length == 0) revert EmptyProjectDescription();
        if (bytes(location).length == 0) revert EmptyProjectLocation();
        if (bytes(impactMetrics).length == 0) revert EmptyImpactMetrics();
        if (ipfsHash == bytes32(0)) revert InvalidIpfsHash();
        if (stakingMultiplier == 0) revert InvalidStakingMultiplier();
        if (startBlock >= endBlock) revert InvalidBlockRange();
        
        // Fee handling
        uint256 submissionFee = fees.projectSubmissionFee;
        if (submissionFee > 0) {
            bool success = tStakeToken.transferFrom(msg.sender, address(this), submissionFee);
            if (!success) revert TokenTransferFailed();
            
            // Update fee collections
            totalFeesCollected += submissionFee;
            feesByType[FeeType.ProjectSubmission] += submissionFee;
            
            emit FeeCollected(projectCounter + 1, FeeType.ProjectSubmission, submissionFee);
        }
<<<<<<< HEAD
        
        projectCounter++;
        uint256 projectId = projectCounter;
        
        // Store project metadata
        projectMetadata[projectId] = ProjectMetadata({
            name: name,
            description: description,
            location: location,
            impactMetrics: impactMetrics,
            ipfsHash: ipfsHash,
            exists: true,
            creationTime: uint48(block.timestamp)
        });
        
=======
        
        projectCounter++;
        uint256 projectId = projectCounter;
        
        // Store project metadata
        projectMetadata[projectId] = ProjectMetadata({
            name: name,
            description: description,
            location: location,
            impactMetrics: impactMetrics,
            ipfsHash: ipfsHash,
            exists: true,
            creationTime: uint48(block.timestamp)
        });
        
>>>>>>> 0c991903
        // Store project state
        projectStateData[projectId] = ProjectStateData({
            category: category,
            stakingMultiplier: stakingMultiplier,
            state: ProjectState.Pending,
            startBlock: startBlock,
            endBlock: endBlock
        });
        
        allProjectIds.push(projectId);
        projectsByCategory[category].push(projectId);
        
        emit ProjectCreated(
            projectId,
            msg.sender,
            name,
            category,
            stakingMultiplier,
            startBlock,
            endBlock
        );
    }
    
    function updateProject(
        uint256 projectId,
        string memory name,
        string memory description,
        string memory location,
        string memory impactMetrics,
        bytes32 ipfsHash,
        uint48 startBlock,
        uint48 endBlock
    ) external override nonReentrant onlyRole(PROJECT_MANAGER_ROLE) whenNotPaused {
        if (!projectMetadata[projectId].exists) revert InvalidProjectId();
        
        // Ensure project isn't in a terminal state
        ProjectState currentState = projectStateData[projectId].state;
        if (currentState == ProjectState.Completed || 
            currentState == ProjectState.Cancelled) {
            revert ProjectInTerminalState();
        }
        
        // Validate new data
        if (bytes(name).length == 0) revert EmptyProjectName();
        if (bytes(description).length == 0) revert EmptyProjectDescription();
        if (bytes(location).length == 0) revert EmptyProjectLocation();
        if (bytes(impactMetrics).length == 0) revert EmptyImpactMetrics();
        if (ipfsHash == bytes32(0)) revert InvalidIpfsHash();
        if (startBlock >= endBlock) revert InvalidBlockRange();
        
        // Update project metadata
        projectMetadata[projectId].name = name;
        projectMetadata[projectId].description = description;
        projectMetadata[projectId].location = location;
        projectMetadata[projectId].impactMetrics = impactMetrics;
        projectMetadata[projectId].ipfsHash = ipfsHash;
        
        // Update project state data
        projectStateData[projectId].startBlock = startBlock;
        projectStateData[projectId].endBlock = endBlock;
        
        emit ProjectUpdated(
            projectId,
            msg.sender,
            name,
            startBlock,
            endBlock
        );
    }
    
    function changeProjectCategory(
        uint256 projectId,
        ProjectCategory newCategory
    ) external override nonReentrant onlyRole(PROJECT_MANAGER_ROLE) whenNotPaused {
        if (!projectMetadata[projectId].exists) revert InvalidProjectId();
        ProjectStateData storage project = projectStateData[projectId];
        
        // Ensure project isn't in a terminal state
        if (project.state == ProjectState.Completed || 
            project.state == ProjectState.Cancelled) {
            revert ProjectInTerminalState();
        }
        
        // Don't do anything if category is the same
        if (project.category == newCategory) {
            return;
        }
        
        // Fee handling
        uint256 categoryChangeFee = fees.categoryChangeFee;
        if (categoryChangeFee > 0) {
            bool success = tStakeToken.transferFrom(msg.sender, address(this), categoryChangeFee);
            if (!success) revert TokenTransferFailed();
            
            // Update fee collections
            totalFeesCollected += categoryChangeFee;
            feesByType[FeeType.CategoryChange] += categoryChangeFee;
            
            emit FeeCollected(projectId, FeeType.CategoryChange, categoryChangeFee);
        }
        
        // Update category arrays
        ProjectCategory oldCategory = project.category;
        
        // Remove from old category array
        uint256 indexInOld = type(uint256).max;
        for (uint256 i = 0; i < projectsByCategory[oldCategory].length; i++) {
            if (projectsByCategory[oldCategory][i] == projectId) {
                indexInOld = i;
                break;
            }
        }
        
        if (indexInOld != type(uint256).max) {
            // Replace with the last element and pop
            projectsByCategory[oldCategory][indexInOld] = projectsByCategory[oldCategory][projectsByCategory[oldCategory].length - 1];
            projectsByCategory[oldCategory].pop();
        }
        
        // Add to new category array
        projectsByCategory[newCategory].push(projectId);
        
        // Update project state
        project.category = newCategory;
        
        emit ProjectCategoryChanged(projectId, oldCategory, newCategory);
    }
    
    function updateProjectState(
        uint256 projectId,
        ProjectState newState
    ) external override nonReentrant onlyRole(PROJECT_MANAGER_ROLE) whenNotPaused {
        if (!projectMetadata[projectId].exists) revert InvalidProjectId();
        ProjectStateData storage project = projectStateData[projectId];
        
        // Check for valid state transitions
        ProjectState currentState = project.state;
        
        // Cannot change from terminal states
        if (currentState == ProjectState.Completed || 
            currentState == ProjectState.Cancelled) {
            revert ProjectInTerminalState();
        }
        
        // Cannot set to same state
        if (currentState == newState) {
            return;
        }
        
        // Validation for specific state transitions
        if (newState == ProjectState.Active) {
            // Only projects that are Pending or Paused can be set to Active
            if (currentState != ProjectState.Pending && 
                currentState != ProjectState.Paused) {
                revert InvalidStateTransition();
            }
            
            // Require verification before activation
            if (projectVerifications[projectId].verificationDate == 0) {
                revert ProjectNotVerified();
            }
        }
        
        // Terminal state logic
        if (newState == ProjectState.Completed || newState == ProjectState.Cancelled) {
            // Process final staking and cleanup logic
            _finalizeProjectStaking(projectId);
        }
        
        // Update project state
        project.state = newState;
        
        emit ProjectStateChanged(projectId, currentState, newState);
    }
    
    function _finalizeProjectStaking(uint256 projectId) internal {
        // Handle any final staking logic, rewards, etc.
        // This could distribute final rewards or clean up staking positions
        
        // For now, we'll just emit an event
        emit ProjectStakingFinalized(projectId);
    }
    
    function updateStakingMultiplier(
        uint256 projectId,
        uint32 newMultiplier
    ) external override nonReentrant onlyRole(PROJECT_MANAGER_ROLE) whenNotPaused {
        if (!projectMetadata[projectId].exists) revert InvalidProjectId();
        if (newMultiplier == 0) revert InvalidStakingMultiplier();
        
        ProjectStateData storage project = projectStateData[projectId];
        
        // Ensure project isn't in a terminal state
        if (project.state == ProjectState.Completed || 
            project.state == ProjectState.Cancelled) {
            revert ProjectInTerminalState();
        }
        
        // Update multiplier
        uint32 oldMultiplier = project.stakingMultiplier;
        project.stakingMultiplier = newMultiplier;
        
        emit StakingMultiplierUpdated(projectId, oldMultiplier, newMultiplier);
    }
    
    // ====================================================
<<<<<<< HEAD
    //  Verification, Validation & Impact Reporting
=======
    // 🔹 Verification, Validation & Impact Reporting
>>>>>>> 0c991903
    // ====================================================
    
    function verifyProject(
        uint256 projectId,
        address verifier,
        string calldata verificationDetails,
        bytes32 documentHash
    ) external override nonReentrant onlyRole(VERIFIER_ROLE) whenNotPaused {
        if (!projectMetadata[projectId].exists) revert InvalidProjectId();
        
        // Fee handling
        uint256 verificationFee = fees.verificationFee;
        if (verificationFee > 0) {
            bool success = tStakeToken.transferFrom(msg.sender, address(this), verificationFee);
            if (!success) revert TokenTransferFailed();
            
            // Update fee collections
            totalFeesCollected += verificationFee;
            feesByType[FeeType.Verification] += verificationFee;
            
            emit FeeCollected(projectId, FeeType.Verification, verificationFee);
        }
        
        // Create or update verification record
<<<<<<< HEAD
        projectVerifications[projectId] = VerificationData({
            verifier: verifier,
            verificationDate: uint48(block.timestamp),
            verificationDocumentHash: documentHash,
            verifierNotes: verificationDetails
=======
        projectVerifications[projectId] = VerificationRecord({
            verifier: verifier,
            verificationDate: uint48(block.timestamp),
            verificationDetails: verificationDetails,
            documentHash: documentHash
>>>>>>> 0c991903
        });
        
        emit ProjectVerified(projectId, verifier, documentHash);
    }
    
    function submitImpactReport(
        uint256 projectId,
        string calldata reportTitle,
        string calldata reportDetails,
        bytes32 ipfsReportHash,
        uint256 impactMetricValue
    ) external override nonReentrant whenNotPaused {
        if (!projectMetadata[projectId].exists) revert InvalidProjectId();
        
        // Ensure project is active
        if (projectStateData[projectId].state != ProjectState.Active) revert ProjectNotActive();
        
        // Fee handling
        uint256 reportingFee = fees.impactReportingFee;
        if (reportingFee > 0) {
            bool success = tStakeToken.transferFrom(msg.sender, address(this), reportingFee);
            if (!success) revert TokenTransferFailed();
            
            // Update fee collections
            totalFeesCollected += reportingFee;
            feesByType[FeeType.ImpactReporting] += reportingFee;
            
            emit FeeCollected(projectId, FeeType.ImpactReporting, reportingFee);
        }
        
        // Create impact report
        impactReportCounter++;
        uint256 reportId = impactReportCounter;
        
        impactReports[reportId] = ImpactReport({
            projectId: projectId,
            reporter: msg.sender,
            timestamp: uint48(block.timestamp),
            title: reportTitle,
            details: reportDetails,
            ipfsHash: ipfsReportHash,
            metricValue: impactMetricValue,
            validated: false
        });
        
        projectImpactReports[projectId].push(reportId);
        
        emit ImpactReportSubmitted(reportId, projectId, msg.sender, ipfsReportHash, impactMetricValue);
    }
    
    function validateImpactReport(
        uint256 reportId,
        bool isValid,
        string calldata validationNotes
    ) external override nonReentrant onlyRole(VALIDATOR_ROLE) whenNotPaused {
        ImpactReport storage report = impactReports[reportId];
        
        // Check if report exists
        if (report.timestamp == 0) revert InvalidReportId();
        
        // Check if already validated
        if (report.validated) revert ReportAlreadyValidated();
        
        // Update validation status
        report.validated = isValid;
        
        // Store validation
<<<<<<< HEAD
        reportValidations[reportId] = ValidationData({
=======
        reportValidations[reportId] = ReportValidation({
>>>>>>> 0c991903
            validator: msg.sender,
            validationTime: uint48(block.timestamp),
            validationNotes: validationNotes,
            isValid: isValid
        });
        
        // Update project impact metrics if valid
        if (isValid) {
            uint256 projectId = report.projectId;
            totalValidatedImpact[projectId] += report.metricValue;
            
            // Apply category weight to the impact value for weighted metrics
            ProjectCategory category = projectStateData[projectId].category;
            uint256 weight = categoryInfo[category].impactWeight;
            uint256 weightedImpact = (report.metricValue * weight) / 100;
            
            totalWeightedImpact[projectId] += weightedImpact;
        }
        
        emit ImpactReportValidated(reportId, report.projectId, msg.sender, isValid);
    }
    
    // ====================================================
<<<<<<< HEAD
    //  Staking & Rewards
=======
    // 🔹 Staking & Rewards
>>>>>>> 0c991903
    // ====================================================
    
    function stakeOnProject(
        uint256 projectId,
        uint256 amount
    ) external override nonReentrant whenNotPaused {
        if (!projectMetadata[projectId].exists) revert InvalidProjectId();
        
        // Ensure project is in an active state for staking
        ProjectState state = projectStateData[projectId].state;
        if (state != ProjectState.Active) revert ProjectNotActive();
        
        // Check for minimum stake amount
        if (amount < minimumStakeAmount) revert StakeTooSmall();
        
        // Transfer tokens from user to contract
        bool success = tStakeToken.transferFrom(msg.sender, address(this), amount);
        if (!success) revert TokenTransferFailed();
        
        // Update staking records
        userStakes[msg.sender][projectId] += amount;
        totalStakedOnProject[projectId] += amount;
        totalStakedByUser[msg.sender] += amount;
        totalStaked += amount;
        
        // Track staking history
        stakingHistory.push(StakingAction({
            user: msg.sender,
            projectId: projectId,
            amount: amount,
            timestamp: uint48(block.timestamp),
            actionType: StakingActionType.Stake
        }));
        
        // Grant staker role if this is their first stake
        if (!hasRole(STAKER_ROLE, msg.sender)) {
            _grantRole(STAKER_ROLE, msg.sender);
        }
        
        emit ProjectStaked(projectId, msg.sender, amount);
    }
        function unstakeFromProject(
        uint256 projectId,
        uint256 amount
    ) external override nonReentrant whenNotPaused {
        if (!projectMetadata[projectId].exists) revert InvalidProjectId();
        
        // Check if user has enough staked
        uint256 userStake = userStakes[msg.sender][projectId];
        if (userStake < amount) revert InsufficientStake();
        
        // Update staking records
        userStakes[msg.sender][projectId] -= amount;
        totalStakedOnProject[projectId] -= amount;
        totalStakedByUser[msg.sender] -= amount;
        totalStaked -= amount;
        
        // Track unstaking history
        stakingHistory.push(StakingAction({
            user: msg.sender,
            projectId: projectId,
            amount: amount,
            timestamp: uint48(block.timestamp),
            actionType: StakingActionType.Unstake
        }));
        
        // Transfer tokens from contract to user
        bool success = tStakeToken.transfer(msg.sender, amount);
        if (!success) revert TokenTransferFailed();
        
        emit ProjectUnstaked(projectId, msg.sender, amount);
    }
    
    function calculateRewards(
        address user,
        uint256 projectId
    ) external view override returns (uint256) {
        if (!projectMetadata[projectId].exists) revert InvalidProjectId();
        
        uint256 userStake = userStakes[user][projectId];
        if (userStake == 0) return 0;
        
        // Get staking multiplier for this project
        uint32 multiplier = projectStateData[projectId].stakingMultiplier;
        
        // Calculate base rewards based on time staked, amount, and project multiplier
        uint256 baseRewards = _calculateBaseRewards(user, projectId, userStake, multiplier);
        
        // Apply impact performance bonus if applicable
        uint256 impactBonus = _calculateImpactBonus(projectId, baseRewards);
        
        return baseRewards + impactBonus;
    }
    
    function _calculateBaseRewards(
        address user,
        uint256 projectId,
        uint256 userStake,
        uint32 multiplier
    ) internal view returns (uint256) {
        // Get the earliest staking action for this user and project
        uint48 stakingStartTime = type(uint48).max;
        
        for (uint256 i = 0; i < stakingHistory.length; i++) {
            StakingAction memory action = stakingHistory[i];
            if (action.user == user && action.projectId == projectId && action.actionType == StakingActionType.Stake) {
                if (action.timestamp < stakingStartTime) {
                    stakingStartTime = action.timestamp;
                }
            }
        }
        
        // Calculate staking duration in days (minimum 1 day for calculation purposes)
        uint256 stakingDuration = block.timestamp > stakingStartTime 
            ? (block.timestamp - stakingStartTime) / 1 days 
            : 1;
<<<<<<< HEAD
        
        // Base annual reward rate: 5% (500 basis points)
        uint256 baseRewardRate = 500;
        
        // Apply multiplier (scaled to basis points, where 100 = 1x)
        uint256 adjustedRate = (baseRewardRate * multiplier) / 100;
        
        // Calculate daily reward rate
        uint256 dailyRate = adjustedRate / 365;
        
=======
        
        // Base annual reward rate: 5% (500 basis points)
        uint256 baseRewardRate = 500;
        
        // Apply multiplier (scaled to basis points, where 100 = 1x)
        uint256 adjustedRate = (baseRewardRate * multiplier) / 100;
        
        // Calculate daily reward rate
        uint256 dailyRate = adjustedRate / 365;
        
>>>>>>> 0c991903
        // Calculate rewards based on stake amount, daily rate and duration
        // Formula: (stake * dailyRate * duration) / 10000
        return (userStake * dailyRate * stakingDuration) / 10000;
    }
    
    function _calculateImpactBonus(
        uint256 projectId,
        uint256 baseRewards
    ) internal view returns (uint256) {
        // Get total validated impact
        uint256 impact = totalValidatedImpact[projectId];
<<<<<<< HEAD
        
        // Get impact targets
        uint256 targetImpact = projectTargets[projectId].impactTarget;
        
        // If no target set or impact is zero, no bonus
        if (targetImpact == 0 || impact == 0) return 0;
        
        // Calculate achievement percentage (capped at 150%)
        uint256 achievementPercentage = (impact * 100) / targetImpact;
        achievementPercentage = achievementPercentage > 150 ? 150 : achievementPercentage;
        
=======
        
        // Get impact targets
        uint256 targetImpact = projectTargets[projectId].impactTarget;
        
        // If no target set or impact is zero, no bonus
        if (targetImpact == 0 || impact == 0) return 0;
        
        // Calculate achievement percentage (capped at 150%)
        uint256 achievementPercentage = (impact * 100) / targetImpact;
        achievementPercentage = achievementPercentage > 150 ? 150 : achievementPercentage;
        
>>>>>>> 0c991903
        // Bonus starts at 5% achievement, maxes at 50% bonus at 150% achievement
        if (achievementPercentage < 5) return 0;
        
        // Scale bonus from 0-50% based on achievement
        uint256 bonusPercentage = ((achievementPercentage - 5) * 50) / 145;
        
        // Apply bonus to base rewards
        return (baseRewards * bonusPercentage) / 100;
    }
    
    function claimRewards(
        uint256 projectId
    ) external override nonReentrant whenNotPaused {
        if (!projectMetadata[projectId].exists) revert InvalidProjectId();
        
        // Get claimable rewards
        uint256 rewards = this.calculateRewards(msg.sender, projectId);
        if (rewards == 0) revert NoRewardsToClaim();
        
        // Reset last claimed timestamp
        lastRewardClaim[msg.sender][projectId] = uint48(block.timestamp);
        
        // Update total rewards claimed
        totalRewardsClaimed += rewards;
        userRewardsClaimed[msg.sender] += rewards;
<<<<<<< HEAD
        
        // Transfer rewards to user
        bool success = tStakeToken.transfer(msg.sender, rewards);
        if (!success) revert TokenTransferFailed();
        
=======
        
        // Transfer rewards to user
        bool success = tStakeToken.transfer(msg.sender, rewards);
        if (!success) revert TokenTransferFailed();
        
>>>>>>> 0c991903
        emit RewardsClaimed(projectId, msg.sender, rewards);
    }
    
    function setProjectTargets(
        uint256 projectId,
        uint256 impactTarget,
        uint256 stakingTarget
    ) external override nonReentrant onlyRole(PROJECT_MANAGER_ROLE) whenNotPaused {
        if (!projectMetadata[projectId].exists) revert InvalidProjectId();
        
        projectTargets[projectId] = ProjectTargets({
            impactTarget: impactTarget,
            stakingTarget: stakingTarget
        });
        
        emit ProjectTargetsSet(projectId, impactTarget, stakingTarget);
    }
    
    function setMinimumStakeAmount(
        uint256 amount
    ) external override onlyRole(GOVERNANCE_ROLE) {
        minimumStakeAmount = amount;
        emit MinimumStakeAmountSet(amount);
    }
    
    // ====================================================
    // 🔹 Fee Management
    // ====================================================
    
    function updateFeeStructure(
        uint256 newProjectSubmissionFee,
        uint256 newImpactReportingFee,
        uint256 newVerificationFee,
        uint256 newCategoryChangeFee
    ) external override onlyRole(GOVERNANCE_ROLE) {
        fees = FeeStructure({
            projectSubmissionFee: newProjectSubmissionFee,
            impactReportingFee: newImpactReportingFee,
            verificationFee: newVerificationFee,
            categoryChangeFee: newCategoryChangeFee
        });
        
        emit FeeStructureUpdated(
            newProjectSubmissionFee,
            newImpactReportingFee,
            newVerificationFee,
            newCategoryChangeFee
        );
    }
    
    function withdrawFees(
        address recipient, 
        uint256 amount
    ) external override nonReentrant onlyRole(TREASURY_ROLE) {
        if (recipient == address(0)) revert InvalidAddress();
        if (amount == 0) revert InvalidAmount();
<<<<<<< HEAD
        
        // Check available fees to withdraw
        uint256 availableFees = totalFeesCollected - totalFeesWithdrawn;
        if (amount > availableFees) revert InsufficientFees();
        
=======
        
        // Check available fees to withdraw
        uint256 availableFees = totalFeesCollected - totalFeesWithdrawn;
        if (amount > availableFees) revert InsufficientFees();
        
>>>>>>> 0c991903
        // Update withdrawn amount
        totalFeesWithdrawn += amount;
        
        // Transfer fees to recipient
        bool success = tStakeToken.transfer(recipient, amount);
        if (!success) revert TokenTransferFailed();
        
        emit FeesWithdrawn(recipient, amount);
    }
    
    // ====================================================
<<<<<<< HEAD
    //  Query & View Functions
=======
    // 🔹 Query & View Functions
>>>>>>> 0c991903
    // ====================================================
    
    function getProjectMetadata(
        uint256 projectId
<<<<<<< HEAD
    ) external view override returns (ProjectMetaData memory) {
=======
    ) external view override returns (ProjectMetadata memory) {
>>>>>>> 0c991903
        if (!projectMetadata[projectId].exists) revert InvalidProjectId();
        return projectMetadata[projectId];
    }
    
    function getProjectState(
        uint256 projectId
    ) external view override returns (ProjectStateData memory) {
        if (!projectMetadata[projectId].exists) revert InvalidProjectId();
        return projectStateData[projectId];
    }
    
    function getProjectVerification(
        uint256 projectId
<<<<<<< HEAD
    ) external view override returns (VerificationData memory) {
=======
    ) external view override returns (VerificationRecord memory) {
>>>>>>> 0c991903
        if (!projectMetadata[projectId].exists) revert InvalidProjectId();
        return projectVerifications[projectId];
    }
    
    function getImpactReport(
        uint256 reportId
    ) external view override returns (ImpactReport memory) {
        if (impactReports[reportId].timestamp == 0) revert InvalidReportId();
        return impactReports[reportId];
    }
    
    function getProjectImpactReports(
        uint256 projectId
    ) external view override returns (uint256[] memory) {
        if (!projectMetadata[projectId].exists) revert InvalidProjectId();
        return projectImpactReports[projectId];
    }
    
    function getReportValidation(
        uint256 reportId
<<<<<<< HEAD
    ) external view override returns (ValidationData memory) {
=======
    ) external view override returns (ReportValidation memory) {
>>>>>>> 0c991903
        if (impactReports[reportId].timestamp == 0) revert InvalidReportId();
        return reportValidations[reportId];
    }
    
    function getProjectsByCategory(
        ProjectCategory category
    ) external view override returns (uint256[] memory) {
        return projectsByCategory[category];
    }
    
    function getAllProjectIds() external view override returns (uint256[] memory) {
        return allProjectIds;
    }
    
    function getProjectCount() external view override returns (uint256) {
        return projectCounter;
    }
    
    function getCategoryInfo(
        ProjectCategory category
    ) external view override returns (CategoryInfo memory) {
        return categoryInfo[category];
    }
    
    function getStakedAmount(
        address user,
        uint256 projectId
    ) external view override returns (uint256) {
        return userStakes[user][projectId];
    }
    
    function getTotalStakedByUser(
        address user
    ) external view override returns (uint256) {
        return totalStakedByUser[user];
    }
    
    function getTotalStakedOnProject(
        uint256 projectId
    ) external view override returns (uint256) {
        if (!projectMetadata[projectId].exists) revert InvalidProjectId();
        return totalStakedOnProject[projectId];
    }
    
    function getProjectTargets(
        uint256 projectId
    ) external view override returns (ProjectTargets memory) {
        if (!projectMetadata[projectId].exists) revert InvalidProjectId();
        return projectTargets[projectId];
    }
    
    function getTotalValidatedImpact(
        uint256 projectId
    ) external view override returns (uint256) {
        if (!projectMetadata[projectId].exists) revert InvalidProjectId();
        return totalValidatedImpact[projectId];
    }
    
    function getTotalWeightedImpact(
        uint256 projectId
    ) external view override returns (uint256) {
        if (!projectMetadata[projectId].exists) revert InvalidProjectId();
        return totalWeightedImpact[projectId];
    }
    
    function getFeeStructure() external view override returns (FeeStructure memory) {
        return fees;
    }
    
    function getTotalFeesCollected() external view override returns (uint256) {
        return totalFeesCollected;
    }
    
    function getTotalFeesWithdrawn() external view override returns (uint256) {
        return totalFeesWithdrawn;
    }
    
    function getFeesByType(
        FeeType feeType
    ) external view override returns (uint256) {
        return feesByType[feeType];
    }
    
    // ====================================================
<<<<<<< HEAD
    //  Admin & Emergency Functions
=======
    // 🔹 Admin & Emergency Functions
>>>>>>> 0c991903
    // ====================================================
    
    function pause() external override onlyRole(GOVERNANCE_ROLE) {
        _pause();
        emit ContractPaused(msg.sender);
    }
    
    function unpause() external override onlyRole(GOVERNANCE_ROLE) {
        _unpause();
        emit ContractUnpaused(msg.sender);
    }
    
    function recoverERC20(
        address tokenAddress,
        address to,
        uint256 amount
    ) external override nonReentrant onlyRole(GOVERNANCE_ROLE) {
        // Prevent recovering the primary TSTAKE token
        if (tokenAddress == terraTokenAddress) revert CannotRecoverPrimaryToken();
        
        IERC20 token = IERC20(tokenAddress);
        bool success = token.transfer(to, amount);
        if (!success) revert TokenTransferFailed();
        
        emit TokenRecovered(tokenAddress, to, amount);
    }
    
    function setRoleAdmin(
        bytes32 role,
        bytes32 adminRole
    ) external override onlyRole(DEFAULT_ADMIN_ROLE) {
        _setRoleAdmin(role, adminRole);
        emit RoleAdminChanged(role, getRoleAdmin(role), adminRole);
    }
    
    // ====================================================
<<<<<<< HEAD
    //  Implementation-specific functions
=======
    // 🔹 Implementation-specific functions
>>>>>>> 0c991903
    // ====================================================
    
    // Function to get staking history for a specific user
    function getUserStakingHistory(
        address user
    ) external view returns (StakingAction[] memory) {
        // Count user's actions first
        uint256 count = 0;
        for (uint256 i = 0; i < stakingHistory.length; i++) {
            if (stakingHistory[i].user == user) {
                count++;
            }
        }
        
        // Create appropriately sized array
        StakingAction[] memory userHistory = new StakingAction[](count);
        
        // Fill the array
        uint256 index = 0;
        for (uint256 i = 0; i < stakingHistory.length; i++) {
            if (stakingHistory[i].user == user) {
                userHistory[index] = stakingHistory[i];
                index++;
            }
        }
        
        return userHistory;
    }
    
    // Function to get active projects (pagination supported)
    function getActiveProjects(
        uint256 offset,
        uint256 limit
    ) external view returns (uint256[] memory) {
        // Count active projects
        uint256 activeCount = 0;
        for (uint256 i = 0; i < allProjectIds.length; i++) {
            uint256 projectId = allProjectIds[i];
            if (projectStateData[projectId].state == ProjectState.Active) {
                activeCount++;
            }
        }
        
        // Adjust limit if needed
        if (offset >= activeCount) {
            return new uint256[](0);
        }
        
        uint256 resultSize = (offset + limit > activeCount) ? activeCount - offset : limit;
        uint256[] memory activeProjects = new uint256[](resultSize);
        
        // Fill the result array
        uint256 index = 0;
        uint256 skipped = 0;
        
        for (uint256 i = 0; i < allProjectIds.length && index < resultSize; i++) {
            uint256 projectId = allProjectIds[i];
            if (projectStateData[projectId].state == ProjectState.Active) {
                if (skipped < offset) {
                    skipped++;
                } else {
                    activeProjects[index] = projectId;
                    index++;
                }
            }
        }
        
        return activeProjects;
    }
    
    // Function to get validated impact reports for a project
    function getValidatedReports(
        uint256 projectId
    ) external view returns (uint256[] memory) {
        if (!projectMetadata[projectId].exists) revert InvalidProjectId();
        
        uint256[] memory allReportIds = projectImpactReports[projectId];
        
        // Count validated reports
        uint256 validatedCount = 0;
        for (uint256 i = 0; i < allReportIds.length; i++) {
            uint256 reportId = allReportIds[i];
            if (impactReports[reportId].validated) {
                validatedCount++;
            }
        }
        
        // Create result array
        uint256[] memory validatedReports = new uint256[](validatedCount);
        
        // Fill the result array
        uint256 index = 0;
        for (uint256 i = 0; i < allReportIds.length; i++) {
            uint256 reportId = allReportIds[i];
            if (impactReports[reportId].validated) {
                validatedReports[index] = reportId;
                index++;
            }
        }
        
        return validatedReports;
    }
    
    // Function to get project performance metrics
    function getProjectPerformance(
        uint256 projectId
    ) external view returns (
        uint256 totalStaked,
        uint256 totalImpact,
        uint256 stakingTargetPercentage,
        uint256 impactTargetPercentage
    ) {
        if (!projectMetadata[projectId].exists) revert InvalidProjectId();
        
        totalStaked = totalStakedOnProject[projectId];
        totalImpact = totalValidatedImpact[projectId];
        
        ProjectTargets memory targets = projectTargets[projectId];
        
        // Calculate percentages (100% = 10000 for precision)
        stakingTargetPercentage = targets.stakingTarget > 0 
            ? (totalStaked * 10000) / targets.stakingTarget 
            : 0;
            
        impactTargetPercentage = targets.impactTarget > 0 
            ? (totalImpact * 10000) / targets.impactTarget 
            : 0;
            
        return (totalStaked, totalImpact, stakingTargetPercentage, impactTargetPercentage);
    }
    
    // Function to get project leaderboard by impact
    function getProjectLeaderboard(
        uint256 limit
    ) external view returns (
        uint256[] memory projectIds,
        uint256[] memory impactValues
    ) {
        // Limit the number of projects to return
        uint256 resultSize = limit > allProjectIds.length ? allProjectIds.length : limit;
        
        // Initialize arrays
        projectIds = new uint256[](resultSize);
        impactValues = new uint256[](resultSize);
        
        // Create temporary array of project IDs and impact values
        uint256[] memory tempProjectIds = new uint256[](allProjectIds.length);
        uint256[] memory tempImpactValues = new uint256[](allProjectIds.length);
        
        // Fill temporary arrays
        for (uint256 i = 0; i < allProjectIds.length; i++) {
            uint256 projectId = allProjectIds[i];
            tempProjectIds[i] = projectId;
            tempImpactValues[i] = totalWeightedImpact[projectId];
        }
<<<<<<< HEAD
        
        // Sort projects by impact (simple bubble sort)
        for (uint256 i = 0; i < tempProjectIds.length; i++) {
            for (uint256 j = i + 1; j < tempProjectIds.length; j++) {
                if (tempImpactValues[i] < tempImpactValues[j]) {
                    // Swap impact values
                    uint256 tempImpact = tempImpactValues[i];
                    tempImpactValues[i] = tempImpactValues[j];
                    tempImpactValues[j] = tempImpact;
                    
                    // Swap project IDs
                    uint256 tempId = tempProjectIds[i];
                    tempProjectIds[i] = tempProjectIds[j];
                    tempProjectIds[j] = tempId;
                }
            }
        }
        
        // Take the top 'resultSize' projects
        for (uint256 i = 0; i < resultSize; i++) {
            projectIds[i] = tempProjectIds[i];
            impactValues[i] = tempImpactValues[i];
        }
        
        return (projectIds, impactValues);
    }
    
    // Function to generate a summary of the platform
    function getPlatformSummary() external view returns (
        uint256 numberOfProjects,
        uint256 activeProjects,
        uint256 totalStakedAmount,
        uint256 totalImpactGenerated,
        uint256 totalRewards,
        uint256 numberOfStakers
    ) {
        numberOfProjects = projectCounter;
        
        // Count active projects
        for (uint256 i = 0; i < allProjectIds.length; i++) {
            if (projectStateData[allProjectIds[i]].state == ProjectState.Active) {
                activeProjects++;
            }
        }
        
        totalStakedAmount = totalStaked;
        
        // Sum impact across all projects
        for (uint256 i = 0; i < allProjectIds.length; i++) {
            totalImpactGenerated += totalValidatedImpact[allProjectIds[i]];
        }
        
=======
        
        // Sort projects by impact (simple bubble sort)
        for (uint256 i = 0; i < tempProjectIds.length; i++) {
            for (uint256 j = i + 1; j < tempProjectIds.length; j++) {
                if (tempImpactValues[i] < tempImpactValues[j]) {
                    // Swap impact values
                    uint256 tempImpact = tempImpactValues[i];
                    tempImpactValues[i] = tempImpactValues[j];
                    tempImpactValues[j] = tempImpact;
                    
                    // Swap project IDs
                    uint256 tempId = tempProjectIds[i];
                    tempProjectIds[i] = tempProjectIds[j];
                    tempProjectIds[j] = tempId;
                }
            }
        }
        
        // Take the top 'resultSize' projects
        for (uint256 i = 0; i < resultSize; i++) {
            projectIds[i] = tempProjectIds[i];
            impactValues[i] = tempImpactValues[i];
        }
        
        return (projectIds, impactValues);
    }
    
    // Function to generate a summary of the platform
    function getPlatformSummary() external view returns (
        uint256 numberOfProjects,
        uint256 activeProjects,
        uint256 totalStakedAmount,
        uint256 totalImpactGenerated,
        uint256 totalRewards,
        uint256 numberOfStakers
    ) {
        numberOfProjects = projectCounter;
        
        // Count active projects
        for (uint256 i = 0; i < allProjectIds.length; i++) {
            if (projectStateData[allProjectIds[i]].state == ProjectState.Active) {
                activeProjects++;
            }
        }
        
        totalStakedAmount = totalStaked;
        
        // Sum impact across all projects
        for (uint256 i = 0; i < allProjectIds.length; i++) {
            totalImpactGenerated += totalValidatedImpact[allProjectIds[i]];
        }
        
>>>>>>> 0c991903
        totalRewards = totalRewardsClaimed;
        
        // Count unique stakers (approximate using role - not perfect but efficient)
        numberOfStakers = _getRoleMemberCount(STAKER_ROLE);
        
        return (
            numberOfProjects,
            activeProjects,
            totalStakedAmount,
            totalImpactGenerated,
            totalRewards,
            numberOfStakers
        );
    }
    
    // Helper function to efficiently get count of role members
    function _getRoleMemberCount(bytes32 role) internal view returns (uint256) {
        return getRoleMemberCount(role);
    }
    
    // ====================================================
<<<<<<< HEAD
    //  External Configuration Functions
=======
    // 🔹 External Configuration Functions
>>>>>>> 0c991903
    // ====================================================
    
    function updateCategoryInfo(
        ProjectCategory category,
        string calldata name,
        string calldata description,
        string[] calldata standardBodies,
        string[] calldata metricUnits,
        string calldata verificationStandard,
        uint8 impactWeight
    ) external onlyRole(GOVERNANCE_ROLE) {
        // Validate impact weight
        if (impactWeight == 0 || impactWeight > 100) revert InvalidImpactWeight();
        
        // Update category info
        categoryInfo[category] = CategoryInfo({
            name: name,
            description: description,
            standardBodies: standardBodies,
            metricUnits: metricUnits,
            verificationStandard: verificationStandard,
            impactWeight: impactWeight
        });
        
        emit CategoryInfoUpdated(category, name, impactWeight);
    }
    
    // ====================================================
<<<<<<< HEAD
    //  Analytics & Reporting Functions
=======
    // 🔹 Analytics & Reporting Functions
>>>>>>> 0c991903
    // ====================================================
    
    function getUserAnalytics(
        address user
    ) external view returns (
        uint256 totalStaked,
        uint256 totalRewardsClaimed,
        uint256 projectsStaked,
        uint256 averageStakePerProject
    ) {
        totalStaked = totalStakedByUser[user];
        totalRewardsClaimed = userRewardsClaimed[user];
        
        // Count projects with active stakes
        for (uint256 i = 0; i < allProjectIds.length; i++) {
            uint256 projectId = allProjectIds[i];
            if (userStakes[user][projectId] > 0) {
                projectsStaked++;
            }
        }
        
        // Calculate average stake per project
        averageStakePerProject = projectsStaked > 0 ? totalStaked / projectsStaked : 0;
        
        return (
            totalStaked,
            totalRewardsClaimed,
            projectsStaked,
            averageStakePerProject
        );
    }
    
    // Function to get fee analytics
    function getFeeAnalytics() external view onlyRole(TREASURY_ROLE) returns (
        uint256 totalFees,
        uint256 projectSubmissionFees,
        uint256 impactReportingFees,
        uint256 verificationFees,
        uint256 categoryChangeFees,
        uint256 feesWithdrawn,
        uint256 feesAvailable
    ) {
        totalFees = totalFeesCollected;
        projectSubmissionFees = feesByType[FeeType.ProjectSubmission];
        impactReportingFees = feesByType[FeeType.ImpactReporting];
        verificationFees = feesByType[FeeType.Verification];
        categoryChangeFees = feesByType[FeeType.CategoryChange];
        feesWithdrawn = totalFeesWithdrawn;
        feesAvailable = totalFees - feesWithdrawn;
        
        return (
            totalFees,
            projectSubmissionFees,
            impactReportingFees,
            verificationFees,
            categoryChangeFees,
            feesWithdrawn,
            feesAvailable
        );
    }
}<|MERGE_RESOLUTION|>--- conflicted
+++ resolved
@@ -1,5 +1,4 @@
 // SPDX-License-Identifier: GPL-3.0
-<<<<<<< HEAD
 
 pragma solidity 0.8.28; 
 
@@ -16,24 +15,6 @@
 import "../interfaces/ITerraStakeProjects.sol";
 import "../interfaces/ITerraStakeNFT.sol";
 import "../interfaces/ITerraStakeMarketplace.sol";
-=======
-
-pragma solidity 0.8.28; 
-
-import {AccessControlUpgradeable} from "@openzeppelin/contracts-upgradeable/access/AccessControlUpgradeable.sol";
-import {ReentrancyGuardUpgradeable} from "@openzeppelin/contracts-upgradeable/utils/ReentrancyGuardUpgradeable.sol";
-import {Initializable} from "@openzeppelin/contracts-upgradeable/proxy/utils/Initializable.sol";
-import {UUPSUpgradeable} from "@openzeppelin/contracts-upgradeable/proxy/utils/UUPSUpgradeable.sol";
-import {PausableUpgradeable} from "@openzeppelin/contracts-upgradeable/security/PausableUpgradeable.sol";
-import {IERC20} from "@openzeppelin/contracts/token/ERC20/IERC20.sol";
-import {SafeERC20} from "@openzeppelin/contracts/token/ERC20/utils/SafeERC20.sol";
-import {Strings} from "@openzeppelin/contracts/utils/Strings.sol";
-import {Math} from "@openzeppelin/contracts/utils/math/Math.sol";
-import {ERC165} from "@openzeppelin/contracts/utils/introspection/ERC165.sol";
-import {ITerraStakeProjects} from "./interfaces/ITerraStakeProjects.sol";
-import {ITerraStakeNFT} from "./interfaces/ITerraStakeNFT.sol";
-import {ITerraStakeMarketPlace} from "./interfaces/ITerraStakeMarketPlace.sol";
->>>>>>> 0c991903
 
 /**
  * @title TerraStakeProjects 
@@ -92,26 +73,6 @@
     // Project data storage
     mapping(uint256 => ProjectMetaData) public projectMetadata;
     mapping(uint256 => ProjectStateData) public projectStateData;
-<<<<<<< HEAD
-=======
-    
-    // Adding struct definitions for data structures used in mappings
-    struct VerificationData {
-        address verifier;
-        uint256 verificationDate;
-        bytes32 verificationDocumentHash;
-        bool isVerified;
-        string verifierNotes;
-    }
-    
-    struct GeneralMetadata {
-        string website;
-        string[] team;
-        string[] partners;
-        string[] socialMedia;
-        uint256 lastUpdated;
-    }
->>>>>>> 0c991903
 
     mapping(uint256 => VerificationData) public projectVerifications;
     mapping(uint256 => ValidationData) public reportValidations;
@@ -127,17 +88,6 @@
     mapping(uint256 => uint256) public projectDocumentPageCount;
     uint256 public constant DOCUMENTS_PER_PAGE = 20;
 
-<<<<<<< HEAD
-=======
-    // Project document handling
-    struct ProjectDocument {
-        string name;
-        string docType;
-        bytes32 ipfsHash;
-        uint256 timestamp;
-        address uploader;
-    }
->>>>>>> 0c991903
     mapping(uint256 => mapping(uint256 => ProjectDocument)) public projectDocuments;
     mapping(uint256 => uint256) public projectDocumentCount;
     mapping(uint256 => uint256[]) private _projectDocumentIndex;
@@ -230,19 +180,6 @@
     // Verification comments
     mapping(uint256 => mapping(uint256 => string)) public projectVerificationComments;
 
-<<<<<<< HEAD
-=======
-    // Custom data structure to store real-world category information
-    struct CategoryInfo {
-        string name;
-        string description;
-        string[] standardBodies;
-        string[] metricUnits;
-        string verificationStandard;
-        uint256 impactWeight;
-    }
-
->>>>>>> 0c991903
     // ====================================================
     //  Enhanced Events
     // ====================================================
@@ -678,7 +615,6 @@
             
             emit FeeCollected(projectCounter + 1, FeeType.ProjectSubmission, submissionFee);
         }
-<<<<<<< HEAD
         
         projectCounter++;
         uint256 projectId = projectCounter;
@@ -694,23 +630,6 @@
             creationTime: uint48(block.timestamp)
         });
         
-=======
-        
-        projectCounter++;
-        uint256 projectId = projectCounter;
-        
-        // Store project metadata
-        projectMetadata[projectId] = ProjectMetadata({
-            name: name,
-            description: description,
-            location: location,
-            impactMetrics: impactMetrics,
-            ipfsHash: ipfsHash,
-            exists: true,
-            creationTime: uint48(block.timestamp)
-        });
-        
->>>>>>> 0c991903
         // Store project state
         projectStateData[projectId] = ProjectStateData({
             category: category,
@@ -917,11 +836,7 @@
     }
     
     // ====================================================
-<<<<<<< HEAD
-    //  Verification, Validation & Impact Reporting
-=======
     // 🔹 Verification, Validation & Impact Reporting
->>>>>>> 0c991903
     // ====================================================
     
     function verifyProject(
@@ -946,19 +861,11 @@
         }
         
         // Create or update verification record
-<<<<<<< HEAD
         projectVerifications[projectId] = VerificationData({
             verifier: verifier,
             verificationDate: uint48(block.timestamp),
             verificationDocumentHash: documentHash,
             verifierNotes: verificationDetails
-=======
-        projectVerifications[projectId] = VerificationRecord({
-            verifier: verifier,
-            verificationDate: uint48(block.timestamp),
-            verificationDetails: verificationDetails,
-            documentHash: documentHash
->>>>>>> 0c991903
         });
         
         emit ProjectVerified(projectId, verifier, documentHash);
@@ -1026,11 +933,7 @@
         report.validated = isValid;
         
         // Store validation
-<<<<<<< HEAD
         reportValidations[reportId] = ValidationData({
-=======
-        reportValidations[reportId] = ReportValidation({
->>>>>>> 0c991903
             validator: msg.sender,
             validationTime: uint48(block.timestamp),
             validationNotes: validationNotes,
@@ -1054,11 +957,7 @@
     }
     
     // ====================================================
-<<<<<<< HEAD
-    //  Staking & Rewards
-=======
     // 🔹 Staking & Rewards
->>>>>>> 0c991903
     // ====================================================
     
     function stakeOnProject(
@@ -1175,7 +1074,6 @@
         uint256 stakingDuration = block.timestamp > stakingStartTime 
             ? (block.timestamp - stakingStartTime) / 1 days 
             : 1;
-<<<<<<< HEAD
         
         // Base annual reward rate: 5% (500 basis points)
         uint256 baseRewardRate = 500;
@@ -1186,18 +1084,6 @@
         // Calculate daily reward rate
         uint256 dailyRate = adjustedRate / 365;
         
-=======
-        
-        // Base annual reward rate: 5% (500 basis points)
-        uint256 baseRewardRate = 500;
-        
-        // Apply multiplier (scaled to basis points, where 100 = 1x)
-        uint256 adjustedRate = (baseRewardRate * multiplier) / 100;
-        
-        // Calculate daily reward rate
-        uint256 dailyRate = adjustedRate / 365;
-        
->>>>>>> 0c991903
         // Calculate rewards based on stake amount, daily rate and duration
         // Formula: (stake * dailyRate * duration) / 10000
         return (userStake * dailyRate * stakingDuration) / 10000;
@@ -1209,7 +1095,6 @@
     ) internal view returns (uint256) {
         // Get total validated impact
         uint256 impact = totalValidatedImpact[projectId];
-<<<<<<< HEAD
         
         // Get impact targets
         uint256 targetImpact = projectTargets[projectId].impactTarget;
@@ -1221,19 +1106,6 @@
         uint256 achievementPercentage = (impact * 100) / targetImpact;
         achievementPercentage = achievementPercentage > 150 ? 150 : achievementPercentage;
         
-=======
-        
-        // Get impact targets
-        uint256 targetImpact = projectTargets[projectId].impactTarget;
-        
-        // If no target set or impact is zero, no bonus
-        if (targetImpact == 0 || impact == 0) return 0;
-        
-        // Calculate achievement percentage (capped at 150%)
-        uint256 achievementPercentage = (impact * 100) / targetImpact;
-        achievementPercentage = achievementPercentage > 150 ? 150 : achievementPercentage;
-        
->>>>>>> 0c991903
         // Bonus starts at 5% achievement, maxes at 50% bonus at 150% achievement
         if (achievementPercentage < 5) return 0;
         
@@ -1259,19 +1131,11 @@
         // Update total rewards claimed
         totalRewardsClaimed += rewards;
         userRewardsClaimed[msg.sender] += rewards;
-<<<<<<< HEAD
         
         // Transfer rewards to user
         bool success = tStakeToken.transfer(msg.sender, rewards);
         if (!success) revert TokenTransferFailed();
         
-=======
-        
-        // Transfer rewards to user
-        bool success = tStakeToken.transfer(msg.sender, rewards);
-        if (!success) revert TokenTransferFailed();
-        
->>>>>>> 0c991903
         emit RewardsClaimed(projectId, msg.sender, rewards);
     }
     
@@ -1328,19 +1192,11 @@
     ) external override nonReentrant onlyRole(TREASURY_ROLE) {
         if (recipient == address(0)) revert InvalidAddress();
         if (amount == 0) revert InvalidAmount();
-<<<<<<< HEAD
         
         // Check available fees to withdraw
         uint256 availableFees = totalFeesCollected - totalFeesWithdrawn;
         if (amount > availableFees) revert InsufficientFees();
         
-=======
-        
-        // Check available fees to withdraw
-        uint256 availableFees = totalFeesCollected - totalFeesWithdrawn;
-        if (amount > availableFees) revert InsufficientFees();
-        
->>>>>>> 0c991903
         // Update withdrawn amount
         totalFeesWithdrawn += amount;
         
@@ -1352,20 +1208,12 @@
     }
     
     // ====================================================
-<<<<<<< HEAD
-    //  Query & View Functions
-=======
     // 🔹 Query & View Functions
->>>>>>> 0c991903
     // ====================================================
     
     function getProjectMetadata(
         uint256 projectId
-<<<<<<< HEAD
     ) external view override returns (ProjectMetaData memory) {
-=======
-    ) external view override returns (ProjectMetadata memory) {
->>>>>>> 0c991903
         if (!projectMetadata[projectId].exists) revert InvalidProjectId();
         return projectMetadata[projectId];
     }
@@ -1379,11 +1227,7 @@
     
     function getProjectVerification(
         uint256 projectId
-<<<<<<< HEAD
     ) external view override returns (VerificationData memory) {
-=======
-    ) external view override returns (VerificationRecord memory) {
->>>>>>> 0c991903
         if (!projectMetadata[projectId].exists) revert InvalidProjectId();
         return projectVerifications[projectId];
     }
@@ -1404,11 +1248,7 @@
     
     function getReportValidation(
         uint256 reportId
-<<<<<<< HEAD
     ) external view override returns (ValidationData memory) {
-=======
-    ) external view override returns (ReportValidation memory) {
->>>>>>> 0c991903
         if (impactReports[reportId].timestamp == 0) revert InvalidReportId();
         return reportValidations[reportId];
     }
@@ -1493,11 +1333,7 @@
     }
     
     // ====================================================
-<<<<<<< HEAD
-    //  Admin & Emergency Functions
-=======
     // 🔹 Admin & Emergency Functions
->>>>>>> 0c991903
     // ====================================================
     
     function pause() external override onlyRole(GOVERNANCE_ROLE) {
@@ -1534,11 +1370,7 @@
     }
     
     // ====================================================
-<<<<<<< HEAD
-    //  Implementation-specific functions
-=======
     // 🔹 Implementation-specific functions
->>>>>>> 0c991903
     // ====================================================
     
     // Function to get staking history for a specific user
@@ -1694,7 +1526,6 @@
             tempProjectIds[i] = projectId;
             tempImpactValues[i] = totalWeightedImpact[projectId];
         }
-<<<<<<< HEAD
         
         // Sort projects by impact (simple bubble sort)
         for (uint256 i = 0; i < tempProjectIds.length; i++) {
@@ -1747,60 +1578,6 @@
             totalImpactGenerated += totalValidatedImpact[allProjectIds[i]];
         }
         
-=======
-        
-        // Sort projects by impact (simple bubble sort)
-        for (uint256 i = 0; i < tempProjectIds.length; i++) {
-            for (uint256 j = i + 1; j < tempProjectIds.length; j++) {
-                if (tempImpactValues[i] < tempImpactValues[j]) {
-                    // Swap impact values
-                    uint256 tempImpact = tempImpactValues[i];
-                    tempImpactValues[i] = tempImpactValues[j];
-                    tempImpactValues[j] = tempImpact;
-                    
-                    // Swap project IDs
-                    uint256 tempId = tempProjectIds[i];
-                    tempProjectIds[i] = tempProjectIds[j];
-                    tempProjectIds[j] = tempId;
-                }
-            }
-        }
-        
-        // Take the top 'resultSize' projects
-        for (uint256 i = 0; i < resultSize; i++) {
-            projectIds[i] = tempProjectIds[i];
-            impactValues[i] = tempImpactValues[i];
-        }
-        
-        return (projectIds, impactValues);
-    }
-    
-    // Function to generate a summary of the platform
-    function getPlatformSummary() external view returns (
-        uint256 numberOfProjects,
-        uint256 activeProjects,
-        uint256 totalStakedAmount,
-        uint256 totalImpactGenerated,
-        uint256 totalRewards,
-        uint256 numberOfStakers
-    ) {
-        numberOfProjects = projectCounter;
-        
-        // Count active projects
-        for (uint256 i = 0; i < allProjectIds.length; i++) {
-            if (projectStateData[allProjectIds[i]].state == ProjectState.Active) {
-                activeProjects++;
-            }
-        }
-        
-        totalStakedAmount = totalStaked;
-        
-        // Sum impact across all projects
-        for (uint256 i = 0; i < allProjectIds.length; i++) {
-            totalImpactGenerated += totalValidatedImpact[allProjectIds[i]];
-        }
-        
->>>>>>> 0c991903
         totalRewards = totalRewardsClaimed;
         
         // Count unique stakers (approximate using role - not perfect but efficient)
@@ -1822,11 +1599,7 @@
     }
     
     // ====================================================
-<<<<<<< HEAD
-    //  External Configuration Functions
-=======
     // 🔹 External Configuration Functions
->>>>>>> 0c991903
     // ====================================================
     
     function updateCategoryInfo(
@@ -1855,11 +1628,7 @@
     }
     
     // ====================================================
-<<<<<<< HEAD
-    //  Analytics & Reporting Functions
-=======
     // 🔹 Analytics & Reporting Functions
->>>>>>> 0c991903
     // ====================================================
     
     function getUserAnalytics(
