// SPDX-License-Identifier: GPL-3.0
pragma solidity 0.8.28;

import "@openzeppelin/contracts-upgradeable/access/extensions/AccessControlEnumerableUpgradeable.sol";
import "@openzeppelin/contracts-upgradeable/utils/ReentrancyGuardUpgradeable.sol";
import "@openzeppelin/contracts-upgradeable/proxy/utils/UUPSUpgradeable.sol";
import "@openzeppelin/contracts-upgradeable/proxy/utils/Initializable.sol";
import "@openzeppelin/contracts/token/ERC20/IERC20.sol";
import "@openzeppelin/contracts/utils/introspection/ERC165.sol";
import "@openzeppelin/contracts/utils/cryptography/ECDSA.sol";
import "@uniswap/v3-periphery/contracts/interfaces/ISwapRouter.sol";

import "../interfaces/ITerraStakeGovernance.sol";
import "../interfaces/ITerraStakeStaking.sol";
import "../interfaces/ITerraStakeRewardDistributor.sol";
import "../interfaces/ITerraStakeLiquidityGuard.sol";
import "../interfaces/ITerraStakeTreasuryManager.sol";
import "../interfaces/ITerraStakeValidatorSafety.sol";
import "../interfaces/ITerraStakeGuardianCouncil.sol";

/**
 * @title TerraStakeGovernance
 * @author TerraStake Protocol Team
 * @notice Governance contract for the TerraStake Protocol with advanced voting, 
 * proposal management, treasury control, economic adjustments, and validator safety
 */
contract TerraStakeGovernance is 
    Initializable, 
    AccessControlEnumerableUpgradeable, 
    ReentrancyGuardUpgradeable, 
    UUPSUpgradeable,
    ITerraStakeGovernance
{
    using ECDSA for bytes32;

    // Custom errors
    error Unauthorized();
    error InvalidParameters();
    error InvalidProposalState();
    error ProposalNotActive();
    error ProposalExpired();
    error AlreadyVoted();
    error InsufficientVotingPower();
    error InvalidTargetCount();
    error EmptyProposal();
    error TooManyActions();
    error InvalidState();
    error GovernanceThresholdNotMet();
    error ProposalNotReady();
    error ProposalDoesNotExist();
    error InvalidVote();
    error TimelockNotExpired();
    error ProposalAlreadyExecuted();
    error GovernanceViolation();
    error InsufficientValidators();
    error ProposalTypeNotAllowed();
    error InvalidGuardianSignatures();
    error NonceAlreadyExecuted();

    // Packed storage
    struct GovernanceParams {
        uint48 votingDelay;          // Added for interface
        uint48 votingPeriod;
        uint48 executionDelay;       // Added for interface
        uint48 executionPeriod;      // Added for interface
        uint48 feeUpdateCooldown;
        uint96 proposalThreshold;
        uint96 minimumHolding;
        address treasuryWallet;
    }

    struct SystemState {
        uint48 lastFeeUpdateTime;
        uint48 lastHalvingTime;
        uint32 proposalCount;
        uint32 totalVotesCast;
        uint32 totalProposalsExecuted;
        uint32 halvingEpoch;
        uint32 currentNonce;
        bool liquidityPairingEnabled;
    }

    // -------------------------------------------
    //  Constants
    // -------------------------------------------
    bytes32 public constant override GOVERNANCE_ROLE = keccak256("GOVERNANCE_ROLE");
    bytes32 public constant override UPGRADER_ROLE = keccak256("UPGRADER_ROLE");
    bytes32 public constant override GUARDIAN_ROLE = keccak256("GUARDIAN_ROLE");
    bytes32 public constant override VALIDATOR_ROLE = keccak256("VALIDATOR_ROLE");
    
    uint8 public constant PROPOSAL_TYPE_STANDARD = 0;
    uint8 public constant PROPOSAL_TYPE_FEE_UPDATE = 1;
    uint8 public constant PROPOSAL_TYPE_PARAM_UPDATE = 2;
    uint8 public constant PROPOSAL_TYPE_CONTRACT_UPDATE = 3;
    uint8 public constant PROPOSAL_TYPE_PENALTY = 4;
    uint8 public constant PROPOSAL_TYPE_EMERGENCY = 5;
    uint8 public constant PROPOSAL_TYPE_VALIDATOR = 6;
    
    uint256 public constant TIMELOCK_DURATION = 2 days;
    uint256 public constant PENALTY_FOR_VIOLATION = 5;
    uint256 public constant TWO_YEARS = 730 days;
    uint24 public constant POOL_FEE = 3000;
    
    uint256 public constant CRITICAL_VALIDATOR_THRESHOLD = 3;
    uint256 public constant REDUCED_VALIDATOR_THRESHOLD = 7;
    uint256 public constant OPTIMAL_VALIDATOR_THRESHOLD = 15;
    uint8 public constant GUARDIAN_QUORUM = 3;
    uint8 public constant MAX_ACTIONS = 10; // Added to prevent gas limit issues
    
    // -------------------------------------------
    //  State Variables
    // -------------------------------------------
    ITerraStakeStaking public stakingContract;
    ITerraStakeRewardDistributor public rewardDistributor;
    ITerraStakeLiquidityGuard public liquidityGuard;
    ISwapRouter public uniswapRouter;
    IERC20 public override tStakeToken;
    IERC20 public usdcToken;
    
    ITerraStakeTreasuryManager public override treasuryManager;
    ITerraStakeValidatorSafety public override validatorSafety;
    ITerraStakeGuardianCouncil public override guardianCouncil;
    
    GovernanceParams public govParams;
    SystemState public systemState;
    FeeProposal public currentFeeStructure;
    
    mapping(uint256 => Proposal) public override proposals;
    mapping(uint256 => ExtendedProposalData) public proposalExtendedData;
    mapping(uint256 => mapping(address => Receipt)) public override receipts;
    mapping(bytes32 => bool) public executedHashes;
    mapping(address => bool) public penalizedGovernors;
    mapping(uint256 => bool) public executedNonces;
    mapping(address => uint256) public override latestProposalIds;
    
    uint8 public governanceTier;
    bool public bootstrapMode;
    uint48 public bootstrapEndTime;
    uint48 public temporaryThresholdEndTime;
    uint96 public originalValidatorThreshold;
    mapping(address => bool) public guardianCouncilMembers;
    uint8 public guardianCount;
    
    bool public paused; // Added for pause/unpause
    
    // -------------------------------------------
    //  Modifiers
    // -------------------------------------------
    modifier validatorSafetyCheck() {
        if (!bootstrapMode && stakingContract.getValidatorCount() < CRITICAL_VALIDATOR_THRESHOLD) {
            revert InsufficientValidators();
        }
        _;
    }
    
    modifier allowedProposalType(uint8 proposalType) {
        if (!isProposalTypeAllowed(proposalType)) {
            revert ProposalTypeNotAllowed();
        }
        _;
    }
    
    modifier whenNotPaused() {
        if (paused) revert InvalidState();
        _;
    }
    
    // -------------------------------------------
    //  Initializer & Upgrade Control
    // -------------------------------------------
    /// @custom:oz-upgrades-unsafe-allow constructor
    constructor() {
        _disableInitializers();
    }
    
    function initialize(
        address _treasuryManager,
        address _validatorSafety,
        address _guardianCouncil,
        address _tStakeToken,
        address _initialAdmin
    ) external override initializer {
        __AccessControlEnumerable_init();
        __ReentrancyGuard_init();
        __UUPSUpgradeable_init();
        
        _grantRole(DEFAULT_ADMIN_ROLE, _initialAdmin);
        _grantRole(UPGRADER_ROLE, _initialAdmin);
        _grantRole(GOVERNANCE_ROLE, _initialAdmin);
        _grantRole(GUARDIAN_ROLE, _initialAdmin);
        
        treasuryManager = ITerraStakeTreasuryManager(_treasuryManager);
        validatorSafety = ITerraStakeValidatorSafety(_validatorSafety);
        guardianCouncil = ITerraStakeGuardianCouncil(_guardianCouncil);
        tStakeToken = IERC20(_tStakeToken);
        
        stakingContract = ITerraStakeStaking(_validatorSafety); // Assuming validatorSafety is staking contract
        rewardDistributor = ITerraStakeRewardDistributor(_treasuryManager); // Assuming treasuryManager handles rewards
        liquidityGuard = ITerraStakeLiquidityGuard(_treasuryManager); // Assuming treasuryManager handles liquidity
        usdcToken = IERC20(0xA0b86991c6218b36c1d19D4a2e9Eb0cE3606eB48); // Example USDC address
        uniswapRouter = ISwapRouter(0xE592427A0AEce92De3Edee1F18E0157C05861564); // Example Uniswap V3 router
        
        uint48 currentTime = uint48(block.timestamp);
        govParams = GovernanceParams({
            votingDelay: 1 days,
            votingPeriod: 5 days,
            executionDelay: TIMELOCK_DURATION,
            executionPeriod: 7 days,
            feeUpdateCooldown: 30 days,
            proposalThreshold: 1000 * 10**18,
            minimumHolding: 100 * 10**18,
            treasuryWallet: _initialAdmin
        });
        
        systemState = SystemState({
            lastFeeUpdateTime: currentTime,
            lastHalvingTime: currentTime,
            proposalCount: 0,
            totalVotesCast: 0,
            totalProposalsExecuted: 0,
            halvingEpoch: 0,
            currentNonce: 1,
            liquidityPairingEnabled: true
        });
        
        currentFeeStructure = FeeProposal({
            projectSubmissionFee: 500 * 10**6,
            impactReportingFee: 100 * 10**6,
            buybackPercentage: 30,
            liquidityPairingPercentage: 30,
            burnPercentage: 20,
            treasuryPercentage: 20,
            voteEnd: 0,
            executed: true
        });
        
        bootstrapMode = true;
        bootstrapEndTime = currentTime + 90 days;
        guardianCount = 1;
        guardianCouncilMembers[_initialAdmin] = true;
        originalValidatorThreshold = stakingContract.validatorThreshold();
        governanceTier = 0;
    }
    
    function _authorizeUpgrade(address newImplementation) internal override onlyRole(UPGRADER_ROLE) {}
    
    // -------------------------------------------
    //  Proposal Creation and Management
    // -------------------------------------------
    function propose(
        address[] memory targets,
        uint256[] memory values,
        bytes[] memory calldatas,
        string memory description,
        uint8 proposalType
    ) external override nonReentrant allowedProposalType(proposalType) whenNotPaused returns (uint256) {
        if (tStakeToken.balanceOf(msg.sender) < govParams.proposalThreshold) revert GovernanceThresholdNotMet();
        if (targets.length != values.length || targets.length != calldatas.length || targets.length == 0) revert InvalidParameters();
        if (targets.length > MAX_ACTIONS) revert TooManyActions();
        
        uint32 proposalId = ++systemState.proposalCount;
        uint256 voteStart = block.timestamp + govParams.votingDelay;
        uint256 voteEnd = voteStart + govParams.votingPeriod;
        
        proposals[proposalId] = Proposal({
            id: proposalId,
            proposer: msg.sender,
            description: description,
            proposalType: proposalType,
            createTime: block.timestamp,
            voteStart: voteStart,
            voteEnd: voteEnd,
            forVotes: 0,
            againstVotes: 0,
            executed: false,
            canceled: false
        });
        
        proposalExtendedData[proposalId] = ExtendedProposalData({
            customData: abi.encode(targets, values, calldatas),
            timelockExpiry: voteEnd + govParams.executionDelay
        });
        
        latestProposalIds[msg.sender] = proposalId;
        
        emit ProposalCreated(proposalId, msg.sender, description, proposalType, voteStart, voteEnd);
        return proposalId;
    }
    
    function castVote(uint256 proposalId, uint8 support, string memory reason) 
        external 
        override 
        nonReentrant 
        whenNotPaused 
    {
        if (support > uint8(VoteType.Abstain)) revert InvalidVote();
        Proposal storage proposal = proposals[proposalId];
        if (block.timestamp < proposal.voteStart || block.timestamp > proposal.voteEnd) revert ProposalNotActive();
        if (receipts[proposalId][msg.sender].hasVoted) revert AlreadyVoted();
        
        uint256 weight = tStakeToken.balanceOf(msg.sender);
        if (weight < govParams.minimumHolding) revert InsufficientVotingPower();
        
        VoteType voteType = VoteType(support);
        receipts[proposalId][msg.sender] = Receipt(true, voteType, weight);
        
        if (voteType == VoteType.For) proposal.forVotes += weight;
        else if (voteType == VoteType.Against) proposal.againstVotes += weight;
        
        unchecked { systemState.totalVotesCast++; }
        emit VoteCast(proposalId, msg.sender, voteType == VoteType.For, weight);
    }
    
    function validatorSupport(uint256 proposalId, bool support) external override whenNotPaused {
        if (!hasRole(VALIDATOR_ROLE, msg.sender)) revert Unauthorized();
        Proposal storage proposal = proposals[proposalId];
        if (block.timestamp < proposal.voteStart || block.timestamp > proposal.voteEnd) revert ProposalNotActive();
        
        emit ValidatorSupport(msg.sender, proposalId, support);
    }
    
    function queueProposal(uint256 proposalId) external override nonReentrant whenNotPaused {
        Proposal storage proposal = proposals[proposalId];
        if (proposal.id == 0) revert ProposalDoesNotExist();
        if (proposal.executed || proposal.canceled) revert InvalidProposalState();
        if (block.timestamp <= proposal.voteEnd) revert ProposalNotReady();
        if (proposal.forVotes <= proposal.againstVotes) revert InvalidProposalState();
        
        emit ProposalQueued(proposalId, block.timestamp);
    }
    
    function executeProposal(uint256 proposalId) 
        external 
        override 
        nonReentrant 
        validatorSafetyCheck 
        whenNotPaused 
    {
        Proposal storage proposal = proposals[proposalId];
        if (proposal.id == 0) revert ProposalDoesNotExist();
        if (proposal.executed) revert ProposalAlreadyExecuted();
        if (block.timestamp <= proposal.voteEnd) revert ProposalNotReady();
        if (proposal.forVotes <= proposal.againstVotes) revert InvalidProposalState();
        
        ExtendedProposalData storage extData = proposalExtendedData[proposalId];
        if (block.timestamp < extData.timelockExpiry) revert TimelockNotExpired();
        if (block.timestamp > extData.timelockExpiry + govParams.executionPeriod) revert ProposalExpired();
        
        if (proposal.proposalType == PROPOSAL_TYPE_FEE_UPDATE) {
            _executeFeeUpdate(proposalId);
        } else if (proposal.proposalType == PROPOSAL_TYPE_VALIDATOR) {
            _executeValidatorUpdate(proposalId);
        } else {
            (address[] memory targets, uint256[] memory values, bytes[] memory calldatas) = 
                abi.decode(extData.customData, (address[], uint256[], bytes[]));
            
            for (uint256 i = 0; i < targets.length; i++) {
                (bool success, ) = targets[i].call{value: values[i]}(calldatas[i]);
                if (!success) revert InvalidParameters();
            }
        }
        
        proposal.executed = true;
        unchecked { systemState.totalProposalsExecuted++; }
        emit ProposalExecuted(proposalId);
    }
    
    function cancelProposal(uint256 proposalId) external override whenNotPaused {
        Proposal storage proposal = proposals[proposalId];
        if (proposal.id == 0) revert ProposalDoesNotExist();
        if (msg.sender != proposal.proposer && !hasRole(DEFAULT_ADMIN_ROLE, msg.sender)) revert Unauthorized();
        if (proposal.executed) revert ProposalAlreadyExecuted();
        
        proposal.canceled = true;
        emit ProposalCanceled(proposalId);
    }
    
    // -------------------------------------------
    //  Governance Parameter Management
    // -------------------------------------------
    function updateProposalThreshold(uint256 newThreshold) external override onlyRole(GOVERNANCE_ROLE) {
        govParams.proposalThreshold = uint96(newThreshold);
        emit GovernanceParametersUpdated("proposalThreshold", govParams.proposalThreshold, newThreshold);
    }
    
    function updateVotingDelay(uint256 newVotingDelay) external override onlyRole(GOVERNANCE_ROLE) {
        if (newVotingDelay > 7 days) revert InvalidParameters();
        uint256 oldValue = govParams.votingDelay;
        govParams.votingDelay = uint48(newVotingDelay);
        emit GovernanceParametersUpdated("votingDelay", oldValue, newVotingDelay);
    }
    
    function updateVotingPeriod(uint256 newVotingPeriod) external override onlyRole(GOVERNANCE_ROLE) {
        if (newVotingPeriod < 1 days || newVotingPeriod > 14 days) revert InvalidParameters();
        uint256 oldValue = govParams.votingPeriod;
        govParams.votingPeriod = uint48(newVotingPeriod);
        emit GovernanceParametersUpdated("votingPeriod", oldValue, newVotingPeriod);
    }
    
    function updateExecutionDelay(uint256 newExecutionDelay) external override onlyRole(GOVERNANCE_ROLE) {
        uint256 oldValue = govParams.executionDelay;
        govParams.executionDelay = uint48(newExecutionDelay);
        emit GovernanceParametersUpdated("executionDelay", oldValue, newExecutionDelay);
    }
    
    function updateExecutionPeriod(uint256 newExecutionPeriod) external override onlyRole(GOVERNANCE_ROLE) {
        if (newExecutionPeriod < 1 days) revert InvalidParameters();
        uint256 oldValue = govParams.executionPeriod;
        govParams.executionPeriod = uint48(newExecutionPeriod);
        emit GovernanceParametersUpdated("executionPeriod", oldValue, newExecutionPeriod);
    }
    
    // -------------------------------------------
    //  Module Management
    // -------------------------------------------
    function updateTreasuryManager(address newTreasuryManager) external override onlyRole(GOVERNANCE_ROLE) {
        if (newTreasuryManager == address(0)) revert InvalidParameters();
        address oldManager = address(treasuryManager);
        treasuryManager = ITerraStakeTreasuryManager(newTreasuryManager);
        rewardDistributor = ITerraStakeRewardDistributor(newTreasuryManager);
        liquidityGuard = ITerraStakeLiquidityGuard(newTreasuryManager);
        emit ModuleUpdated("treasuryManager", oldManager, newTreasuryManager);
    }
    
    function updateValidatorSafety(address newValidatorSafety) external override onlyRole(GOVERNANCE_ROLE) {
        if (newValidatorSafety == address(0)) revert InvalidParameters();
        address oldSafety = address(validatorSafety);
        validatorSafety = ITerraStakeValidatorSafety(newValidatorSafety);
        stakingContract = ITerraStakeStaking(newValidatorSafety);
        emit ModuleUpdated("validatorSafety", oldSafety, newValidatorSafety);
    }
    
    function updateGuardianCouncil(address newGuardianCouncil) external override onlyRole(GOVERNANCE_ROLE) {
        if (newGuardianCouncil == address(0)) revert InvalidParameters();
        address oldCouncil = address(guardianCouncil);
        guardianCouncil = ITerraStakeGuardianCouncil(newGuardianCouncil);
        emit ModuleUpdated("guardianCouncil", oldCouncil, newGuardianCouncil);
    }
    
    // -------------------------------------------
    //  Validator Safety Mechanisms
    // -------------------------------------------
    function updateGovernanceTier() public returns (uint8) {
        uint256 validatorCount = stakingContract.getValidatorCount();
        uint8 newTier = validatorCount >= OPTIMAL_VALIDATOR_THRESHOLD ? 2 :
                       validatorCount >= CRITICAL_VALIDATOR_THRESHOLD ? 1 : 0;
        
        if (newTier != governanceTier) {
            governanceTier = newTier;
            emit GovernanceTierUpdated(newTier, validatorCount);
        }
        return newTier;
    }
    
    function isProposalTypeAllowed(uint8 proposalType) public view returns (bool) {
        uint256 validatorCount = stakingContract.getValidatorCount();
        uint8 effectiveTier = validatorCount >= OPTIMAL_VALIDATOR_THRESHOLD ? 2 :
                            validatorCount >= CRITICAL_VALIDATOR_THRESHOLD ? 1 : 0;
        
        if (effectiveTier == 0) {
            return proposalType == PROPOSAL_TYPE_EMERGENCY ||
                   proposalType == PROPOSAL_TYPE_VALIDATOR ||
                   proposalType == PROPOSAL_TYPE_PENALTY;
        }
        return effectiveTier == 1 ? proposalType != PROPOSAL_TYPE_CONTRACT_UPDATE : true;
    }
    
    function setValidatorBootstrap(uint256 duration) external onlyRole(DEFAULT_ADMIN_ROLE) {
        if (!bootstrapMode) revert InvalidProposalState();
        bootstrapEndTime = uint48(block.timestamp) + uint48(duration);
        emit BootstrapModeConfigured(duration);
    }
    
    function exitBootstrapMode() external {
        if (!bootstrapMode) revert InvalidProposalState();
        if (block.timestamp <= bootstrapEndTime && 
            stakingContract.getValidatorCount() < OPTIMAL_VALIDATOR_THRESHOLD) {
            revert InvalidProposalState();
        }
        bootstrapMode = false;
        emit BootstrapModeExited();
    }

    function emergencyReduceValidatorThreshold(uint256 newThreshold, uint256 duration) 
        external 
        onlyRole(GOVERNANCE_ROLE) 
    {
        if (stakingContract.getValidatorCount() >= CRITICAL_VALIDATOR_THRESHOLD) revert InvalidProposalState();
        
        if (temporaryThresholdEndTime == 0) originalValidatorThreshold = stakingContract.validatorThreshold();
        
        (bool success, ) = address(stakingContract).call(
            abi.encodeWithSelector(ITerraStakeStaking.setValidatorThreshold.selector, newThreshold)
        );
        if (!success) revert InvalidParameters();
        
        temporaryThresholdEndTime = uint48(block.timestamp + duration);
        emit EmergencyThresholdReduction(newThreshold, duration);
        emit ThresholdResetScheduled(temporaryThresholdEndTime);
    }
    
    function resetValidatorThreshold() external {
        if (temporaryThresholdEndTime == 0 || block.timestamp < temporaryThresholdEndTime) revert InvalidProposalState();
        
        (bool success, ) = address(stakingContract).call(
            abi.encodeWithSelector(ITerraStakeStaking.setValidatorThreshold.selector, originalValidatorThreshold)
        );
        if (!success) revert InvalidParameters();
        
        temporaryThresholdEndTime = 0;
    }
    
    function checkValidatorHealth() external {
        uint256 validatorCount = stakingContract.getValidatorCount();
        uint256 totalStaked = stakingContract.totalStakedTokens();
        emit ValidatorHealthCheck(validatorCount, totalStaked, 
            validatorCount > 0 ? totalStaked / validatorCount : 0, governanceTier);
    }
    
    function addGuardian(address guardian) external onlyRole(DEFAULT_ADMIN_ROLE) {
        if (guardian == address(0) || guardianCouncilMembers[guardian]) revert InvalidParameters();
        
        guardianCouncilMembers[guardian] = true;
        unchecked { guardianCount++; }
        _grantRole(GUARDIAN_ROLE, guardian);
        emit GuardianAdded(guardian);
    }
    
    function removeGuardian(address guardian) external onlyRole(DEFAULT_ADMIN_ROLE) {
        if (!guardianCouncilMembers[guardian] || guardianCount <= 1) revert InvalidParameters();
        
        guardianCouncilMembers[guardian] = false;
        unchecked { guardianCount--; }
        _revokeRole(GUARDIAN_ROLE, guardian);
        emit GuardianRemoved(guardian);
    }
    
    function validateGuardianSignatures(
        bytes4 operation,
        address target,
        bytes calldata data,
        bytes[] calldata signatures
    ) public view returns (bool) {
        if (signatures.length < GUARDIAN_QUORUM) return false;
        
        bytes32 messageHash = keccak256(abi.encodePacked(operation, target, data, systemState.currentNonce))
            .toEthSignedMessageHash();
        
        address[GUARDIAN_QUORUM] memory signers;
        uint256 validCount;
        
        for (uint256 i = 0; i < signatures.length && validCount < GUARDIAN_QUORUM; i++) {
            address signer = messageHash.recover(signatures[i]);
            if (guardianCouncilMembers[signer]) {
                bool isUnique = true;
                for (uint256 j = 0; j < validCount; j++) {
                    if (signers[j] == signer) {
                        isUnique = false;
                        break;
                    }
                }
                if (isUnique) signers[validCount++] = signer;
            }
        }
        return validCount >= GUARDIAN_QUORUM;
    }
    
    function guardianOverride(
        bytes4 operation,
        address target,
        bytes calldata data,
        bytes[] calldata signatures
    ) external nonReentrant {
        if (stakingContract.getValidatorCount() >= CRITICAL_VALIDATOR_THRESHOLD) revert InvalidProposalState();
        if (!validateGuardianSignatures(operation, target, data, signatures)) revert InvalidGuardianSignatures();
        if (executedNonces[systemState.currentNonce]) revert NonceAlreadyExecuted();
        
        executedNonces[systemState.currentNonce] = true;
        unchecked { systemState.currentNonce++; }
        
        (bool success, ) = target.call(data);
        if (!success) revert InvalidParameters();
        
        emit GuardianOverrideExecuted(msg.sender, operation, target);
    }
    
    function createValidatorProposal(string calldata description, uint256 newThreshold, uint256 incentives) 
        external 
        onlyRole(GOVERNANCE_ROLE) 
        returns (uint256) 
    {
        uint32 proposalId = ++systemState.proposalCount;
        uint256 voteStart = block.timestamp + govParams.votingDelay;
        uint256 voteEnd = voteStart + govParams.votingPeriod;
        
        proposals[proposalId] = Proposal({
            id: proposalId,
            proposer: msg.sender,
            description: description,
            proposalType: PROPOSAL_TYPE_VALIDATOR,
            createTime: block.timestamp,
            voteStart: voteStart,
            voteEnd: voteEnd,
            forVotes: 0,
            againstVotes: 0,
            executed: false,
            canceled: false
        });
        
        proposalExtendedData[proposalId] = ExtendedProposalData({
            customData: abi.encode(newThreshold, incentives),
            timelockExpiry: voteEnd + govParams.executionDelay
        });
        
        emit ValidatorProposalCreated(proposalId, newThreshold);
        return proposalId;
    }
    
    function initiateValidatorRecruitment(uint256 incentiveAmount, uint256 targetCount) 
        external 
        onlyRole(GOVERNANCE_ROLE) 
    {
        if (stakingContract.getValidatorCount() >= REDUCED_VALIDATOR_THRESHOLD) revert InvalidProposalState();
        emit ValidatorRecruitmentInitiated(incentiveAmount, targetCount);
    }
    
    // -------------------------------------------
    //  Treasury Management Functions
    // -------------------------------------------
    function createFeeProposal(
        string calldata description,
        uint256 projectSubmissionFee,
        uint256 impactReportingFee,
        uint8 buybackPercentage,
        uint8 liquidityPairingPercentage,
        uint8 burnPercentage,
        uint8 treasuryPercentage
    ) external nonReentrant allowedProposalType(PROPOSAL_TYPE_FEE_UPDATE) returns (uint256) {
        if (tStakeToken.balanceOf(msg.sender) < govParams.proposalThreshold) revert GovernanceThresholdNotMet();
        if (buybackPercentage + liquidityPairingPercentage + burnPercentage + treasuryPercentage != 100) {
            revert InvalidParameters();
        }
        
        uint32 proposalId = ++systemState.proposalCount;
        uint256 voteStart = block.timestamp + govParams.votingDelay;
        uint256 voteEnd = voteStart + govParams.votingPeriod;
        
        FeeProposal memory feeProposal = FeeProposal({
            projectSubmissionFee: projectSubmissionFee,
            impactReportingFee: impactReportingFee,
            buybackPercentage: buybackPercentage,
            liquidityPairingPercentage: liquidityPairingPercentage,
            burnPercentage: burnPercentage,
            treasuryPercentage: treasuryPercentage,
            voteEnd: voteEnd,
            executed: false
        });
        
        proposals[proposalId] = Proposal({
            id: proposalId,
            proposer: msg.sender,
            description: description,
            proposalType: PROPOSAL_TYPE_FEE_UPDATE,
            createTime: block.timestamp,
            voteStart: voteStart,
            voteEnd: voteEnd,
            forVotes: 0,
            againstVotes: 0,
            executed: false,
            canceled: false
        });
        
        proposalExtendedData[proposalId] = ExtendedProposalData({
            customData: abi.encode(feeProposal),
            timelockExpiry: voteEnd + govParams.executionDelay
        });
        
        emit ProposalCreated(proposalId, msg.sender, description, PROPOSAL_TYPE_FEE_UPDATE, voteStart, voteEnd);
        return proposalId;
    }
    
    function _executeFeeUpdate(uint256 proposalId) internal {
        if (block.timestamp < systemState.lastFeeUpdateTime + govParams.feeUpdateCooldown) revert InvalidProposalState();
        
        FeeProposal memory newFees = abi.decode(proposalExtendedData[proposalId].customData, (FeeProposal));
        
        if (newFees.buybackPercentage + newFees.liquidityPairingPercentage + 
            newFees.burnPercentage + newFees.treasuryPercentage != 100) {
            revert InvalidParameters();
        }
        
        currentFeeStructure = newFees;
        systemState.lastFeeUpdateTime = uint48(block.timestamp);
        emit FeeStructureUpdated(newFees.projectSubmissionFee, newFees.impactReportingFee,
            newFees.buybackPercentage, newFees.liquidityPairingPercentage,
            newFees.burnPercentage, newFees.treasuryPercentage);
    }
    
    function _executeValidatorUpdate(uint256 proposalId) internal {
        (uint256 newThreshold, uint256 incentives) = abi.decode(
            proposalExtendedData[proposalId].customData, (uint256, uint256));
        
        if (newThreshold > 0) {
            (bool success, ) = address(stakingContract).call(
                abi.encodeWithSelector(ITerraStakeStaking.setValidatorThreshold.selector, newThreshold));
            if (!success) revert InvalidParameters();
            originalValidatorThreshold = uint96(newThreshold);
        }
        
        if (incentives > 0) {
            (bool success, ) = address(rewardDistributor).call(
                abi.encodeWithSelector(ITerraStakeRewardDistributor.addValidatorIncentive.selector, incentives));
            if (!success) revert InvalidParameters();
        }
    }
    
    function performBuyback(uint256 usdcAmount) external onlyRole(GOVERNANCE_ROLE) nonReentrant {
        if (usdcAmount == 0 || usdcToken.balanceOf(address(this)) < usdcAmount) revert InvalidParameters();
        
        usdcToken.approve(address(uniswapRouter), usdcAmount);
        ISwapRouter.ExactInputSingleParams memory params = ISwapRouter.ExactInputSingleParams({
            tokenIn: address(usdcToken),
            tokenOut: address(tStakeToken),
            fee: POOL_FEE,
            recipient: address(this),
            deadline: block.timestamp + 15 minutes,
            amountIn: usdcAmount,
            amountOutMinimum: 0,
            sqrtPriceLimitX96: 0
        });
        
        uint256 amountOut = uniswapRouter.exactInputSingle(params);
        emit BuybackExecuted(usdcAmount, amountOut);
    }
    
    function addLiquidity(uint256 tStakeAmount, uint256 usdcAmount) external onlyRole(GOVERNANCE_ROLE) nonReentrant {
        if (!systemState.liquidityPairingEnabled || tStakeAmount == 0 || usdcAmount == 0 ||
            tStakeToken.balanceOf(address(this)) < tStakeAmount ||
            usdcToken.balanceOf(address(this)) < usdcAmount) {
            revert InvalidParameters();
        }
        
        tStakeToken.transfer(address(liquidityGuard), tStakeAmount);
        usdcToken.transfer(address(liquidityGuard), usdcAmount);
        liquidityGuard.addLiquidity(tStakeAmount, usdcAmount);
        emit LiquidityAdded(tStakeAmount, usdcAmount);
    }
    
    function burnTokens(uint256 amount) external onlyRole(GOVERNANCE_ROLE) nonReentrant {
        if (amount == 0 || tStakeToken.balanceOf(address(this)) < amount) revert InvalidParameters();
        
        (bool success, ) = address(tStakeToken).call(abi.encodeWithSignature("burn(uint256)", amount));
        if (!success) tStakeToken.transfer(address(0xdead), amount);
        emit TokensBurned(amount);
    }
    
    function treasuryTransfer(address token, address recipient, uint256 amount) 
        external 
        onlyRole(GOVERNANCE_ROLE) 
        nonReentrant 
    {
        if (amount == 0 || recipient == address(0)) revert InvalidParameters();
        IERC20(token).transfer(recipient, amount);
        emit TreasuryTransfer(token, recipient, amount);
    }
    
    // -------------------------------------------
    //  Reward Distribution Functions
    // -------------------------------------------
<<<<<<< HEAD

    /**
     * @notice Initiate token halving for reward emissions
     * @dev This function reduces the reward emission rate by half and updates the halving epoch.
     * It can only be called once every two years.
     */
    function applyHalving() external onlyRole(GOVERNANCE_ROLE) nonReentrant {
        // Ensure that the required time has passed since the last halving
        require(block.timestamp >= lastHalvingTime + TWO_YEARS, "Halving not due yet");

        // Update the last halving timestamp and increment the halving epoch
        lastHalvingTime = block.timestamp;
        halvingEpoch++;

        // Call the reward distributor to update the emission rate
        rewardDistributor.updateEmissionRate();

        // Emit an event to log the halving action
        emit HalvingInitiated(halvingEpoch);
=======
    function initiateHalving() external onlyRole(GOVERNANCE_ROLE) nonReentrant {
        if (block.timestamp < systemState.lastHalvingTime + TWO_YEARS) revert InvalidProposalState();
        
        systemState.lastHalvingTime = uint48(block.timestamp);
        unchecked { systemState.halvingEpoch++; }
        rewardDistributor.updateEmissionRate();
        emit HalvingInitiated(systemState.halvingEpoch);
>>>>>>> 816003ef
    }

    function recordVote(uint256 proposalId, address voter, uint256 votingPower, bool support) external nonReentrant {
        Proposal storage proposal = proposals[proposalId];

        // Validate proposal existence and voting period
        require(proposal.voteStart > 0, "Proposal does not exist");
        require(block.timestamp >= proposal.voteStart && block.timestamp <= proposal.voteEnd, "Not in voting period");

        // Validate voter eligibility
        require(!proposal.hasVoted[voter], "Already voted");
        require(votingPower >= minimumHolding, "Insufficient token balance to vote");

        // Record the vote
        if (support) {
            proposal.forVotes += votingPower;
        } else {
            proposal.againstVotes += votingPower;
        }

        // Mark voter as having voted
        proposal.hasVoted[voter] = true;
        totalVotesCast++;
    }
    
    function updateValidatorRewardRate(uint256 newRewardRate) 
        external 
        onlyRole(GOVERNANCE_ROLE) 
        validatorSafetyCheck 
    {
        rewardDistributor.setValidatorRewardRate(newRewardRate);
        emit ValidatorRewardRateUpdated(newRewardRate);
    }
    
    // -------------------------------------------
    //  Protocol Parameter Functions
    // -------------------------------------------
    function updateTreasuryWallet(address newTreasuryWallet) external onlyRole(GOVERNANCE_ROLE) {
        if (newTreasuryWallet == address(0)) revert InvalidParameters();
        govParams.treasuryWallet = newTreasuryWallet;
        emit TreasuryWalletUpdated(newTreasuryWallet);
    }
    
    function toggleLiquidityPairing(bool enabled) external onlyRole(GOVERNANCE_ROLE) {
        systemState.liquidityPairingEnabled = enabled;
        emit LiquidityPairingToggled(enabled);
    }
    
    // -------------------------------------------
    //  Governance Penalty Functions
    // -------------------------------------------
    function penalizeGovernor(address governor, string calldata reason) external onlyRole(GOVERNANCE_ROLE) {
        if (penalizedGovernors[governor] || !hasRole(GOVERNANCE_ROLE, governor)) revert InvalidParameters();
        
        penalizedGovernors[governor] = true;
        if (address(stakingContract) != address(0)) {
            uint256 stake = stakingContract.getValidatorStake(governor);
            if (stake > 0) stakingContract.slashValidator(governor, (stake * PENALTY_FOR_VIOLATION) / 100);
        }
        _revokeRole(GOVERNANCE_ROLE, governor);
        emit GovernorPenalized(governor, reason);
    }
    
    function restoreGovernor(address governor) external onlyRole(DEFAULT_ADMIN_ROLE) {
        if (!penalizedGovernors[governor]) revert InvalidParameters();
        penalizedGovernors[governor] = false;
        _grantRole(GOVERNANCE_ROLE, governor);
        emit GovernorRestored(governor);
    }
    
    // -------------------------------------------
    //  Emergency Functions
    // -------------------------------------------
    function pause() external override onlyRole(GUARDIAN_ROLE) {
        paused = true;
        emit EmergencyPauseActivated(new address[](0));
    }
    
    function unpause() external override onlyRole(GUARDIAN_ROLE) {
        paused = false;
        emit EmergencyPauseDeactivated(new address[](0));
    }
    
    function emergencyPause(address[] calldata contractAddresses) external onlyRole(GUARDIAN_ROLE) {
        for (uint256 i = 0; i < contractAddresses.length; i++) {
            (bool success, ) = contractAddresses[i].call(abi.encodeWithSignature("pause()"));
            if (!success) revert InvalidParameters();
        }
        emit EmergencyPauseActivated(contractAddresses);
    }
    
    function emergencyUnpause(address[] calldata contractAddresses) external onlyRole(GUARDIAN_ROLE) {
        for (uint256 i = 0; i < contractAddresses.length; i++) {
            (bool success, ) = contractAddresses[i].call(abi.encodeWithSignature("unpause()"));
            if (!success) revert InvalidParameters();
        }
        emit EmergencyPauseDeactivated(contractAddresses);
    }
    
    function emergencyRecoverTokens(address token, uint256 amount, address recipient) 
        external 
        onlyRole(GUARDIAN_ROLE) 
    {
        if (recipient == address(0)) revert InvalidParameters();
        IERC20(token).transfer(recipient, amount);
        emit EmergencyTokenRecovery(token, amount, recipient);
    }

    // -------------------------------------------
    //  View Functions
    // -------------------------------------------
    function proposalThreshold() external view override returns (uint256) { return govParams.proposalThreshold; }
    function votingDelay() external view override returns (uint256) { return govParams.votingDelay; }
    function votingPeriod() external view override returns (uint256) { return govParams.votingPeriod; }
    function executionDelay() external view override returns (uint256) { return govParams.executionDelay; }
    function executionPeriod() external view override returns (uint256) { return govParams.executionPeriod; }
    function proposalCount() external view override returns (uint256) { return systemState.proposalCount; }
    
    function getProposalState(uint256 proposalId) external view override returns (ProposalState) {
        Proposal memory proposal = proposals[proposalId];
        if (proposal.id == 0) return ProposalState.Pending;
        if (proposal.canceled) return ProposalState.Canceled;
        if (proposal.executed) return ProposalState.Executed;
        if (block.timestamp < proposal.voteStart) return ProposalState.Pending;
        if (block.timestamp <= proposal.voteEnd) return ProposalState.Active;
        if (proposal.forVotes <= proposal.againstVotes) return ProposalState.Defeated;
        if (block.timestamp < proposalExtendedData[proposalId].timelockExpiry) return ProposalState.Queued;
        if (block.timestamp > proposalExtendedData[proposalId].timelockExpiry + govParams.executionPeriod) {
            return ProposalState.Expired;
        }
        return ProposalState.Succeeded;
    }
    
    function getProposalDetails(uint256 proposalId) 
        external 
        view 
        override 
        returns (
            address[] memory targets,
            uint256[] memory values,
            bytes[] memory calldatas,
            string memory description
        ) 
    {
        Proposal memory proposal = proposals[proposalId];
        if (proposal.id == 0) revert ProposalDoesNotExist();
        (targets, values, calldatas) = abi.decode(proposalExtendedData[proposalId].customData, 
            (address[], uint256[], bytes[]));
        description = proposal.description;
    }
    
    function getProposalVotes(uint256 proposalId) 
        external 
        view 
        override 
        returns (
            uint256 againstVotes,
            uint256 forVotes,
            uint256 abstainVotes,
            uint256 validatorSupport
        ) 
    {
        Proposal memory proposal = proposals[proposalId];
        if (proposal.id == 0) revert ProposalDoesNotExist();
        return (proposal.againstVotes, proposal.forVotes, 0, 0); // Abstain and validatorSupport not fully tracked
    }
    
    function hasProposalSucceeded(uint256 proposalId) external view override returns (bool) {
        Proposal memory proposal = proposals[proposalId];
        if (proposal.id == 0) revert ProposalDoesNotExist();
        return proposal.forVotes > proposal.againstVotes && block.timestamp > proposal.voteEnd;
    }
    
    function getProposal(uint256 proposalId) external view returns (Proposal memory) {
        return proposals[proposalId];
    }
    
    function getProposalExtendedData(uint256 proposalId) external view returns (ExtendedProposalData memory) {
        return proposalExtendedData[proposalId];
    }
    
    function getCurrentFeeStructure() external view returns (FeeProposal memory) {
        return currentFeeStructure;
    }
    
    function getNextHalvingTime() external view returns (uint256) {
        return systemState.lastHalvingTime + TWO_YEARS;
    }
    
    function getValidatorSafetyStatus() external view returns (
        uint8 tier,
        uint256 validatorCount,
        bool isBootstrapActive,
        uint256 thresholdEndTime,
        uint256 originalThreshold
    ) {
        return (governanceTier, stakingContract.getValidatorCount(), bootstrapMode, 
            temporaryThresholdEndTime, originalValidatorThreshold);
    }
    
    function isGuardianQuorumAchievable() external view returns (bool) {
        return guardianCount >= GUARDIAN_QUORUM;
    }
    
    function isGuardian(address account) external view returns (bool) {
        return guardianCouncilMembers[account];
    }

    // -------------------------------------------
    //  TStake Token Reception
    // -------------------------------------------
    function notifyTStakeReceived(address sender, uint256 amount) external {
        if (tStakeToken.balanceOf(address(this)) < amount) revert InvalidParameters();
        emit TStakeReceived(sender, amount);
    }

    receive() external payable {
        emit TStakeReceived(msg.sender, msg.value);
    }
}<|MERGE_RESOLUTION|>--- conflicted
+++ resolved
@@ -767,35 +767,13 @@
     // -------------------------------------------
     //  Reward Distribution Functions
     // -------------------------------------------
-<<<<<<< HEAD
-
-    /**
-     * @notice Initiate token halving for reward emissions
-     * @dev This function reduces the reward emission rate by half and updates the halving epoch.
-     * It can only be called once every two years.
-     */
     function applyHalving() external onlyRole(GOVERNANCE_ROLE) nonReentrant {
-        // Ensure that the required time has passed since the last halving
-        require(block.timestamp >= lastHalvingTime + TWO_YEARS, "Halving not due yet");
-
-        // Update the last halving timestamp and increment the halving epoch
-        lastHalvingTime = block.timestamp;
-        halvingEpoch++;
-
-        // Call the reward distributor to update the emission rate
-        rewardDistributor.updateEmissionRate();
-
-        // Emit an event to log the halving action
-        emit HalvingInitiated(halvingEpoch);
-=======
-    function initiateHalving() external onlyRole(GOVERNANCE_ROLE) nonReentrant {
         if (block.timestamp < systemState.lastHalvingTime + TWO_YEARS) revert InvalidProposalState();
         
         systemState.lastHalvingTime = uint48(block.timestamp);
         unchecked { systemState.halvingEpoch++; }
         rewardDistributor.updateEmissionRate();
         emit HalvingInitiated(systemState.halvingEpoch);
->>>>>>> 816003ef
     }
 
     function recordVote(uint256 proposalId, address voter, uint256 votingPower, bool support) external nonReentrant {
@@ -807,7 +785,7 @@
 
         // Validate voter eligibility
         require(!proposal.hasVoted[voter], "Already voted");
-        require(votingPower >= minimumHolding, "Insufficient token balance to vote");
+        require(votingPower >= govParams.minimumHolding, "Insufficient token balance to vote");
 
         // Record the vote
         if (support) {
@@ -818,7 +796,7 @@
 
         // Mark voter as having voted
         proposal.hasVoted[voter] = true;
-        totalVotesCast++;
+        systemState.totalVotesCast++;
     }
     
     function updateValidatorRewardRate(uint256 newRewardRate) 
