--- conflicted
+++ resolved
@@ -160,10 +160,6 @@
     // View functions
     function getActivePositionsCount() external view returns (uint256);
     function getAllActivePositions() external view returns (uint256[] memory);
-<<<<<<< HEAD
-    function removePositionFromActive(uint256 _tokenID) external;
-    function getLiquidityPool() external view returns (address);
-=======
     function getActivePositionsPaginated(uint256 startIndex, uint256 count) external view returns (uint256[] memory);
     function getLiquidityPool() external view returns (address);
     function getLiquiditySettings() external view returns (
@@ -192,5 +188,4 @@
 
     // Chainlink VRF functions
     function requestRandomLiquidityAdjustment() external;
->>>>>>> 03fa3fd4
 }